--- conflicted
+++ resolved
@@ -907,11 +907,7 @@
 	hdu.writeto(ofile, overwrite=True)
 
 def read_catalog_txt(ifile):
-<<<<<<< HEAD
-	data = np.loadtxt(ifile).T
-=======
 	data = np.loadtxt(ifile, ndmin=2).T
->>>>>>> 57bc87cb
 	cat  = np.zeros(data.shape[1], cat_dtype).view(np.recarray)
 	cat.ra, cat.dec = data[0:2]*utils.degree
 	cat.amp  = data[3:9:2].T*1e3
