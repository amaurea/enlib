from __future__ import division, print_function
import numpy as np, os, time, sys
from scipy import ndimage, spatial, integrate
from . import enmap, utils, bunch, mpi, fft, bench, pointsrcs

cat_dtype = [("ra","f"),("dec","f"),("amp","3f"),("damp","3f"),("flux","3f"),("dflux","3f"),("npix","f"),("status","i")]

def get_beam(fname):
	try:
		sigma = float(fname)*utils.arcmin*utils.fwhm
		l     = np.arange(40e3)
		beam  = np.exp(-0.5*(l*sigma)**2)
	except ValueError:
		beam = np.loadtxt(fname, usecols=(1,))
	return beam

def read_boxes_ds9(fname):
	boxes = []
	with open(fname, "r") as ifile:
		for line in ifile:
			if line.startswith("box("):
				toks = line[4:-1].split(",")
				ra   = float(toks[0])*utils.degree
				dec  = float(toks[1])*utils.degree
				wra  = float(toks[2][:-1])*utils.arcsec
				wdec = float(toks[3][:-1])*utils.arcsec
				boxes.append([[dec-wdec/2,ra+wra/2],[dec+wdec/2,ra-wra/2]])
	boxes = np.array(boxes)
	return boxes

def read_boxes_txt(fname):
	boxes  = np.loadtxt(fname)[:,:4]
	boxes  = np.transpose(boxes.reshape(-1,2,2),(0,2,1))[:,:,::-1]
	boxes *= utils.degree
	return boxes

def get_regions(regfile, shape, wcs):
	if regfile is None: regfile = "full"
	toks = regfile.split(":")
	name, args = toks[0], toks[1:]
	if name == "full":
		# The simplest possible region, covering the whole patch
		regions = np.array([[0,0],shape[-2:]])[None]
	elif name == "tile":
		tsize = np.array([int(a) for a in args[:2]])
		if   tsize.size == 0: tsize = np.array([480,480])
		elif tsize.size == 1: tsize = np.array([tsize[0],tsize[0]])
		regions = [[[y,x],[y+tsize[0],x+tsize[1]]] for y in range(0, shape[-2], tsize[0]) for x in range(0, shape[-1], tsize[1])]
		regions = np.array(regions)
	elif name == "box":
		# Specify boxes directly on the command line. Not the most elegant syntax. dec1:ra1:dec2:ra2
		boxes   = np.array([float(w) for w in toks[1:5]]).reshape(-1,2,2)*utils.degree
		regions = np.array([enmap.skybox2pixbox(shape, wcs, box) for box in boxes])
		regions = np.round(regions).astype(int)
	elif name == "adaptive":
		# This one would use a low-res div and build regions with reasonably similar hitcounts
		# without having them become too large, too small or too empty. This is a pretty difficult
		# problem.
		raise NotImplementedError("Adaptive region splitting is not implemented yet")
	elif os.path.isfile(regfile):
		# Read explicit regions from file
		try: boxes = read_boxes_txt(regfile)
		except ValueError: boxes = read_boxes_ds9(regfile)
		# And turn them into pixel bounding boxes
		regions = np.array([enmap.skybox2pixbox(shape, wcs, box) for box in boxes])
		regions = np.round(regions).astype(int)
	else:
		raise ValueError("Unrecognized region type '%s'" % regfile)
	return regions

def split_regions(regions, size):
	"""Split regions into the maximum number of subregions such that each region
	is at least size pixels"""
	oregions = []
	for ((y1,x1),(y2,x2)) in regions:
		sy, sx = size, size
		h, w = (y2-y1), (x2-x1)
		# If regions are too short/thin make them taller/wider to compensate
		if h < sy and w < sx:
			oregions.append([[y1,x1],[y2,x2]])
		if   h < sy: sx = (sx*sy)//h
		elif w < sx: sy = (sy*sx)//w
		# We want even splits
		ny = (h+sy)//sy
		nx = (w+sx)//sx
		# Do the actual splitting
		for by in range(ny):
			oy1 = y1 + by*h//ny
			oy2 = y1 + (by+1)*h//ny
			for bx in range(nx):
				ox1 = x1 + bx*w//nx
				ox2 = x1 + (bx+1)*w//nx
				#print("h: %d w: %d sy: %d sx: %d th: %d tw: %d" % (h,w,sy,sx,oy2-oy1, ox2-ox1))
				oregions.append([[oy1,ox1],[oy2,ox2]])
	return np.array(oregions).astype(int)

def pad_region(region, pad, fft=False):
	region = np.array(region)
	region[...,0,:] -= pad
	region[...,1,:] += pad
	if fft: region = pad_region_fft(region)
	return region

def pad_region_fft(region):
	region = np.array(region)
	ndim = region.shape[-1]
	for rflat in region.reshape(-1,2,ndim):
		for i in range(ndim):
			size = rflat[1,i]-rflat[0,i]
			rflat[1,i] = rflat[1,i] + fft.fft_len(size, "above") - size
	return region

def get_apod_holes(div, pixrad):
	return enmap.samewcs(0.5*(1-np.cos(np.pi*np.minimum(1,ndimage.distance_transform_edt(div>0)/float(pixrad)))))

def smooth_ps_gauss(ps, lsigma):
	"""Smooth a 2d power spectrum to the target resolution in l. Simple
	gaussian smoothing avoids ringing."""
	# First get our pixel size in l
	ly, lx = enmap.laxes(ps.shape, ps.wcs)
	ires   = np.array([ly[1],lx[1]])
	sigma_pix = np.abs(lsigma/ires)
	fmap  = enmap.fft(ps)
	ky    = np.fft.fftfreq(ps.shape[-2])*sigma_pix[0]
	kx    = np.fft.fftfreq(ps.shape[-1])*sigma_pix[1]
	kr2   = ky[:,None]**2+kx[None,:]**2
	fmap *= np.exp(-0.5*kr2)
	return enmap.ifft(fmap).real

def safe_mean(arr, bsize=100):
	arr   = arr.reshape(-1)
	nblock = arr.size//bsize
	if nblock <= 1: return np.mean(arr)
	means = np.mean(arr[:nblock*bsize].reshape(nblock,bsize),-1)
	means = np.concatenate([means,[np.mean(arr[(nblock-1)*bsize:])]])
	return np.median(means)

def get_snmap_norm(snmap, bsize=240):
	norm = snmap*0+1
	ny, nx = np.array(snmap.shape[-2:])//bsize
	for by in range(ny):
		y1 = by*bsize
		y2 = (by+1)*bsize if by < ny-1 else snmap.shape[-2]
		for bx in range(nx):
			x1 = bx*bsize
			x2 = (bx+1)*bsize if bx < nx-1 else snmap.shape[-1]
			sub  = snmap[y1:y2,x1:x2]
			vals = sub[sub!=0]
			if vals.size == 0: continue
			std  = safe_mean(vals**2)**0.5
			norm[y1:y2,x1:x2] = std
	return norm

def measure_noise(noise_map, margin=15, apod=15, ps_res=200):
	# Ignore the margin and apodize the rest, while keeping the same overall shape
	apod_map  = enmap.extract((noise_map[margin:-margin,margin:-margin]*0+1).apod(apod), noise_map.shape, noise_map.wcs)
	noise_map = noise_map*apod_map
	ps        = np.abs(enmap.fft(noise_map))**2
	# Normalize to account for the masking
	ps /= np.mean(apod_map**2)
	#enmap.write_map("ps1.fits", ps*0+np.fft.fftshift(ps))
	# This smoothing is not optimal. It will overestimate the nosie at high l
	# and underestimate it at low l for red spectra like the atmosphere. Might
	# consider importing the more fancy smoothing from jointmap, or dividing out
	# the radial part first.
	ps     = smooth_ps_gauss(ps, ps_res)
	#enmap.write_map("ps2.fits", ps*0+np.fft.fftshift(ps))
	return ps

def planck_hack(ps2d, lcut=6000):
	ops2d= ps2d.copy()
	l    = ps2d.modlmap()
	ref  = np.mean(ps2d[(l<lcut)&(l>lcut*0.9)])
	ops2d[l>lcut] = ref
	return ops2d

def calc_2d_beam(beam1d, shape, wcs):
	lmap   = enmap.modlmap(shape, wcs)
	beam2d = enmap.ndmap(np.interp(lmap, np.arange(len(beam1d)), beam1d),wcs)
	return beam2d

def build_filter(ps, beam2d):
	# Build our matched filter, assumping beam-shaped point sources
	filter = beam2d/ps
	m  = enmap.ifft(beam2d+0j).real
	m /= m[0,0]
	norm = enmap.ifft(enmap.fft(m)*filter).real[0,0]
	filter /= norm
	return filter

def get_thumb(map, size, normalize=False):
	if normalize: map = map/map[...,0,0]
	return enmap.shift(map, (size//2, size//2), keepwcs=True)[:size,:size]

def calc_beam_transform_area(beam_2d, unit="phys"):
	"""Compute the solid angle of an l-space 2d beam in steradians"""
	area = beam_2d[0,0]/np.mean(beam_2d)
	if   unit == "phys": area *= beam_2d.pixsize()
	elif unit == "pix":  area *= 1
	else: raise ValueError("Unrecognized unit '%s' in calc_beam_transform_area" % unit)
	return area

def calc_beam_profile_area(beam_profile):
	r, b = beam_profile
	return integrate.simps(2*np.pi*r*b,r)

def fit_labeled_srcs(fmap, labels, inds, extended_threshold=1.1):
	# Our normal fit is based on the center of mass. This is
	# probably a bit suboptimal for faint sources, but those will
	# be pretty bad anyway.
	pos_com = np.array(ndimage.center_of_mass(fmap, labels, inds))
	amp_com = fmap.at(pos_com.T, unit="pix")
	negative= amp_com < 0
	# We compare these amplitudes with the maxima. Normally these
	# will be very close. If they are significantly different, then
	# this is probably an extended object. To allow the description
	# of these objects as a sum of sources, it's most robust to use
	# the maximum positions and amplitudes here.
	pos_max = np.array(ndimage.maximum_position(fmap, labels, inds))
	amp_max = np.array(ndimage.maximum(fmap, labels, inds))
	pos_min = np.array(ndimage.minimum_position(fmap, labels, inds))
	amp_min = np.array(ndimage.minimum(fmap, labels, inds))
	pos_ext = pos_max.copy(); pos_ext[negative] = pos_min[negative]
	amp_ext = amp_max.copy(); amp_ext[negative] = amp_min[negative]

	pos, amp = pos_com.copy(), amp_com.copy()
	extended = np.abs(amp_ext) > np.abs(amp_com)*extended_threshold
	pos[extended] = pos_max[extended]
	amp[extended] = amp_max[extended]
	return pos, amp

def calc_model(shape, wcs, ipos, template, amp=1.0):
	amp   = np.zeros(len(ipos))+amp
	model = enmap.zeros(shape, wcs, template.dtype)
	size  = np.array(template.shape)
	dbox  = np.array([[0,0],size])-size//2
	for i, pix in enumerate(ipos):
		pix0     = utils.nint(pix)
		srcmodel = fft.shift(template, pix-pix0)*amp[i]
		enmap.insert_at(model, pix0+dbox, srcmodel, op=lambda a,b:a+b, wrap=shape[-2:])
	return model

def sim_initial_noise(div, lknee=3000, alpha=-2, seed=0):
	# Simulate white noise, but temporarily switch to a fixed seed to avoid getting
	# randomness in the point source fitter output.
	rng   = np.random.RandomState(seed)
	noise = enmap.ndmap(rng.standard_normal(div.shape).astype(div.dtype), div.wcs)
	l     = div.modlmap()
	profile = 1 + ((l+0.5)/lknee)**alpha
	profile[0,0] = 0
	noise  = enmap.ifft(enmap.fft(noise)*profile).real
	noise[div>0] *= div[div>0]**-0.5
	return noise

def amax(arr, initial=None):
	try: return np.max(arr, initial=initial)
	except TypeError:
		if initial is None: return np.max(arr)
		else: return np.max(np.concatenate([arr.reshape(-1),[initial]]))

def build_prior(amps, damps, variability=1.0, min_ivar=1e-10):
	"""Take a set of previous source amplitudes amps +- damps and turn
	them into a prior for a new fit. Variability controls how variable
	the source is assumed to be, and effectively weakens the prior."""
	n     = len(amps)
	amps[~np.isfinite(amps)] = 0
	damps[~np.isfinite(damps)] = 0
	mask  = damps > 0
	ivars = np.zeros(n)
	ivars[mask]  = 1/(damps[mask]**2 + (amps[mask]*variability)**2)
	ivars[~mask] = min_ivar
	return amps, ivars

def find_srcs(imap, idiv, beam, freq=150, apod=15, snmin=3.5, npass=2, snblock=2.5, nblock=10,
		ps_res=2000, pixwin=True, kernel=256, dump=None, verbose=False, apod_margin=10):
	# Apodize a bit before any fourier space operations
	apod_map = (idiv*0+1).apod(apod) * get_apod_holes(idiv,apod)
	imap = imap*apod_map
	# Deconvolve the pixel window from the beginning, so we don't have to worry about it
	if pixwin: imap = enmap.apply_window(imap,-1)
	# Whiten the map
	wmap   = imap * idiv**0.5
	adiv   = idiv * apod_map**2
	beam2d = calc_2d_beam(beam, imap.shape, imap.wcs)
	beam_area = calc_beam_transform_area(beam2d)
	#print "max(imap)", np.max(imap)
	#print "median(adiv)**-0.5", np.median(adiv)**-0.5
	#print "max(wmap)", np.max(wmap), np.max(imap)/np.median(adiv)**-0.5
	# We need a point-source free map to build the noise model, and we
	# need a noise model to find the point sources. So start with a
	# dummy point source free map and then do another pass after we've
	# built a real source free map. So typically npass will be 2.
	noise  = sim_initial_noise(idiv)
	for ipass in range(npass):
		wnoise = noise * adiv**0.5
		# From now on we treat the whitened map as the real one. And assume that
		# we only need a constant covariance model. If div has lots of structure
		# on the scale of the signal we're looking for, then this could introduce
		# false detections. Empirically this hasn't been a problem, though.
		ps       = measure_noise(wnoise, apod, apod, ps_res=ps_res)
		filter   = build_filter(ps, beam2d)
		template = get_thumb(enmap.ifft(filter*beam2d+0j).real, size=kernel, normalize=True)
		fmap     = enmap.ifft(filter*enmap.fft(wmap)).real   # filtered map
		fnoise   = enmap.ifft(filter*enmap.fft(wnoise)).real # filtered noise
		norm     = get_snmap_norm(fnoise*(apod_map==1))
		if dump:
			enmap.write_map(dump + "wnoise_%02d.fits" % ipass, wnoise)
			enmap.write_map(dump + "wmap_%02d.fits"   % ipass, wmap)
			enmap.write_map(dump + "fmap_%02d.fits"   % ipass, fmap)
			enmap.write_map(dump + "norm_%02d.fits"   % ipass, norm)
		del wnoise
		result = bunch.Bunch(snmap=fmap/norm)
		fits   = bunch.Bunch(amp=[], damp=[], pix=[], npix=[])
		# We could fit all the sources in one go, but that could lead to
		# false positives from ringing around strong sources, or lead to
		# weaker sources being masked by strong ones. So we fit in blocks
		# of source strength.
		sn_lim = np.max(np.abs(fmap/norm)*(apod_map>0))
		for iblock in range(nblock):
			snmap   = fmap/norm
			if dump: enmap.write_map(dump + "snmap_%02d_%02d.fits" % (ipass, iblock), snmap)
			# Find all significant candidates, even those below our current block cutoff.
			# We do this because we will later compute a weighted average position, and we
			# want to use more than just a few pixels near the peak for that average.
			# We want both negative and positive matches, but we want to keep them separate
			# avoid averaging over positive and negative areas that are just next to each other.
			matches_pos =  snmap >= snmin
			matches_neg = -snmap >= snmin
			labels_pos, nlabel_pos = ndimage.label(matches_pos)
			labels_neg, nlabel_neg = ndimage.label(matches_neg)
			# We know that pos and neg labels have no overlap, so this should be safe
			matches= matches_pos+ matches_neg
			labels = labels_pos + labels_neg + matches_neg*nlabel_pos
			nlabel = nlabel_pos + nlabel_neg
			del matches_pos, matches_neg, labels_pos, labels_neg
			if nlabel == 0: break
			all_inds = np.arange(nlabel)
			sn       = ndimage.maximum(np.abs(snmap), labels, all_inds+1)
			# Only keep the strongest sources for now, and update sn_lim
			sn_lim   = max(snmin, min(sn_lim, np.max(sn))/snblock)
			keep     = np.where(sn >= sn_lim)[0]
			if len(keep) == 0: break
			# Measure the properties of the selected sources. This will be based on the
			# pixels that were > snmin.
			pix, amp = fit_labeled_srcs(fmap, labels, keep+1)
			damp     = norm.at(pix.T, unit="pix", order=0)
			npix     = ndimage.sum(matches, labels, keep+1)
			model    = calc_model(fmap.shape, fmap.wcs, pix, template, amp)
			# Subtract these sources from fmap in preparation for the next pass
			fmap    -= model
			fits.amp.append(amp)
			fits.damp.append(damp)
			fits.pix.append(pix)
			fits.npix.append(npix)
			if verbose:
				edges = [0,5,10,20,50,100,np.inf]
				sns   = np.concatenate(fits.amp)/np.concatenate(fits.damp)
				counts= np.histogram(sns, edges)[0]
				desc  = " ".join(["%d: %5d" % (e,c) for e,c in zip(edges[:-1],counts)])
				print("pass %d block %2d sn: %s" % (ipass+1, iblock+1, desc))
				sys.stdout.flush()
			# No point in continuing if we've already reached sn_lim < snmin. At this point
			# we're just digging into the noise.
			if sn_lim <= snmin: break
		# Construct our output catalog format
		if len(fits.amp) > 0:
			for key in fits: fits[key] = np.concatenate(fits[key])
			nsrc = len(fits.amp)
		else: nsrc = 0
		cat = np.zeros(nsrc, cat_dtype).view(np.recarray)
		if nsrc > 0:
			rms  = adiv.at(fits.pix.T, unit="pix", order=0)**-0.5
			cat.dec, cat.ra = wmap.pix2sky(fits.pix.T)
			cat.amp[:,0]  = fits.amp*rms
			cat.damp[:,0] = fits.damp*rms
			cat.npix = fits.npix
			# Get fluxes. 1e9 is for GHz, 1e6 is for uK
			fluxconv = utils.flux_factor(beam_area, freq*1e9)/1e6
			cat.flux  = cat.amp *fluxconv
			cat.dflux = cat.damp*fluxconv
			# Order by S/N
			cat = cat[np.argsort(cat.amp[:,0]/cat.damp[:,0])[::-1]]
			# Reject any sources that are in the apodization region
			dist_from_apod = ndimage.distance_transform_edt(apod_map>=1)
			ipix           = utils.nint(imap.sky2pix([cat.dec,cat.ra]))
			untainted = (dist_from_apod[tuple(ipix)] >= apod_margin) & (np.isfinite(rms))
			cat = cat[untainted]
		del fits
		nsrc = len(cat)
		# Compute model and residual in real units
		result.resid_snmap = fmap/norm
		beam_thumb  = get_thumb(enmap.ifft(beam2d+0j).real, size=kernel)
		beam_thumb /= np.max(beam_thumb)
		if nsrc > 0:
			pix                = imap.sky2pix([cat.dec,cat.ra]).T
			result.model       = calc_model(imap.shape, imap.wcs, pix, beam_thumb, cat.amp[:,0])
		else: result.model = imap*0
		result.resid       = imap - result.model
		result.map         = imap
		result.beam_thumb  = beam_thumb
		result.cat         = cat
		# Prepare for next iteration
		noise = result.resid
	return result

def measure_corrlen(tfun, tol=1e-2):
	"""Given a transfer function (from a beam, for example) compute its correlation
	length, which is defined at the distance in radians beyond which the correlation
	function no longer exceeds tol relative to the peak value."""
	corrfun  = enmap.ifft(tfun+0j).real
	corrfun /= corrfun[0,0]
	# Move the corrfun to the center of the area, and get distances from that point
	refpix   = np.array(tfun.shape[-2:])//2
	refpos   = corrfun.pix2sky(refpix)
	corrfun  = enmap.shift(corrfun, refpix, keepwcs=True)
	r        = corrfun.modrmap(ref=refpos)
	# Find the highest radius where we're above the tolerance
	corrlen  = np.max(r[np.abs(corrfun)>tol])
	return corrlen

def group_independent(pos, corrlen):
	pos   = utils.rewind(pos)
	n     = len(pos)
	# Add angle wrapped version of the positions
	wpos1 = pos.copy(); wpos1[:,1] -= 2*np.pi
	wpos2 = pos.copy(); wpos2[:,1] += 2*np.pi
	wpos  = np.concatenate([pos,wpos1,wpos2],0)
	del wpos1, wpos2
	# Apply cos dec scaling to make KDTree distance computation approximate
	# angular distances
	pos[:,1]  *= np.cos(pos[:,0])
	wpos[:,1] *= np.cos(wpos[:,0])
	# Find all points that are correlated with each point
	tree  = spatial.cKDTree(pos)
	wtree = spatial.cKDTree(wpos)
	corr_groups= tree.query_ball_tree(wtree, corrlen)
	# Normalize wrapped points
	corr_groups= [set([i%n for i in g]) for g in corr_groups]
	# Split into groups with the property that all the points in each group are indendent.
	# This algorithm isn't that efficient, but the number of sources won't be *that* big
	indep_groups = []
	remainder    = set(range(n))
	while len(remainder) > 0:
		group = []
		candidates = remainder.copy()
		while len(candidates) > 0:
			# Get an element from the candidates
			elem = candidates.pop()
			# Remove all points correlated with elem from candidates
			candidates -= corr_groups[elem]
			group.append(elem)
		remainder -= set(group)
		indep_groups.append(sorted(group))
	# Turn all the sets into lists in groups, so our output is a bit cleaner
	corr_groups = [list(g) for g in corr_groups]
	return indep_groups, corr_groups

# FIXME: Need to import the complicated pixel window stuff from jointmap to
# be able to handle planck. This is duplicating jointmap quite a lot...
# Is there a nice way to merge them? There are two main differences:
# 1. diff-based vs. tot-based. Dory does not need diff-maps or background
#    spectra, but instead needs to iterate to get the noise model right.
# 2. arguments vs. data structures: jointmap has a mapdata structure which
#    is initialized from a config file. Dory wants to be simpler. But it's
#    starting to be quite a few things that need to be passed in:
#    map, ivar, beam, freq and pixwin.

def fit_src_amps(imap, idiv, src_pos, beam, prior=None,
		apod=15, npass=2, indep_tol=1e-4, ps_res=2000, pixwin=True, beam_tol=1e-4,
		dump=None, verbose=False, apod_margin=10, hack=0, region=0):
	# Get the (fractional) pixel positions of each source
	t1 = time.time()
	src_pix  = imap.sky2pix(src_pos.T).T
	# We will only fit sources that are inside our area, and which are not contaminated
	# by apodization.
	margin   = apod+apod_margin
	fit_inds = np.where(np.all(src_pix >= margin, 1) & np.all(src_pix < np.array(imap.shape[-2:])-margin, 1))[0]
	src_pos, src_pix = src_pos[fit_inds], src_pix[fit_inds]
	nsrc     = len(src_pos)
	if len(src_pos) == 0:
		return fit_inds, np.zeros([0]), np.zeros([0,0]), np.zeros(nsrc)
	# Apodize a bit before any fourier space operations
	apod_map = (idiv*0+1).apod(apod) * get_apod_holes(idiv,apod)
	imap     = imap*apod_map
	if dump:
		enmap.write_map(dump + "imap.fits", imap)
		enmap.write_map(dump + "idiv.fits", idiv)
	# We should either handle the polarization looping inside this function,
	# or possibly always return something for all the input sources. As it is,
	# we can have any logic here that would select different sources for different
	# components.. Well, we could fix the calling function I guess..
	# If the region isn't hit at all we can't build a noise model, nor is there
	# anything to measure, so just bail out.
	if np.sum(idiv*apod_map**2) == 0:
		return fit_inds, np.zeros(nsrc), np.zeros([nsrc,nsrc]), np.zeros(nsrc)
	# Deconvolve the pixel window from the beginning, so we don't have to worry about it
	if pixwin: imap = enmap.apply_window(imap,-1)
	beam_prof = get_beam_profile(beam)
	# Find the distance at which point we have fallen to beam_tol
	brad      = get_beam_rad(beam_prof, beam_tol)
	# Build a beam for each source. This shouldn't be too expensive, as each only
	# will cover the pixels necessary.
	posmap    = imap.posmap()
	pboxes    = enmap.neighborhood_pixboxes(imap.shape, imap.wcs, src_pos, brad)
	Bs        = []
	for sid, pbox in enumerate(pboxes):
		pos  = posmap.extract_pixbox(pbox)
		r    = utils.angdist(pos[::-1], src_pos[sid,::-1,None,None])
		bpix = (r - beam_prof[0,0])/(beam_prof[0,1]-beam_prof[0,0])
		bval = enmap.samewcs(utils.interpol(beam_prof[1], bpix[None], mode="constant", order=1, mask_nan=False), pos)
		Bs.append(bval)
		#enmap.write_map("test_Bs_%02d.fits" % (sid), Bs[-1])
	# We only need these for the matched filter correlation length calculation later
	beam2d    = calc_2d_beam(beam, imap.shape, imap.wcs)
	beam2d   /= np.mean(beam2d) # normalize so that it corresponds to a profile starting at 1
	# The enmap symmetric fourier space unit convention is not good for convolutions, so
	# switch to the fft one.
	def map_fft(m):  return enmap.fft(m, normalize=False)
	def map_ifft(m): return enmap.ifft(m, normalize=False).real/m.npix
	# We will use a constant correlation model when doing these fits. This is
	# slightly different from the whiten+const-cov model used in find_srcs, since
	# it doesn't implicitly assume that the point source profile itself is modulated
	# by the hitcounts. We can afford that here because we know where the sources are.
	H      = idiv**0.5 * apod_map
	noise  = sim_initial_noise(idiv)
	t2 = time.time()
	if verbose: print("%8.2f Prepare" % (t2-t1))
	for ipass in range(npass):
		# Build the noise model based on the current noise map
		C          = measure_noise(H*noise, apod, apod, ps_res=ps_res)
		if hack: C = planck_hack(C, hack)
		iC         = 1/C
		#enmap.write_map("test_iC.fits", iC)
		rhs  = np.zeros([nsrc])
		icov = np.zeros([nsrc,nsrc])
		# We can now build our rhs
		t1 = time.time()
		Nd = H*map_ifft(iC*map_fft(H*imap))
		for sid in range(nsrc):
			rhs[sid] = np.sum(Nd.extract_pixbox(pboxes[sid])*Bs[sid])
		t2 = time.time()
		if verbose: print("%8.2f Build rhs pass %d/%d" % (t2-t1, ipass+1, npass))
		# Build the icov. I used to split over indep_groups, and then loop over
		# each nearby source for each member, but this is flawed - it can't know
		# which member in the current group is responsible for the response some
		# source in the neighborhood sees.
		#
		# Instead we will use indep groups to efficiently compute NB for each source,
		# and then loop over each source's neighborhood
		corrlen  = measure_corrlen(beam2d**2*iC, indep_tol)
		#print("corrlen", corrlen/utils.degree)
		cboxes   = enmap.neighborhood_pixboxes(imap.shape, imap.wcs, src_pos, corrlen)
		with bench.mark("make groups"):
			# We don't want any part of another source's matched filter inside the
			# region we're going to extract. 2**0.5 for diagonal, which is the worst
			# case, and 2 because each source contributes its radius. Could avoid
			# 2**0.5 with extra mask.
			indep_groups, corr_groups = group_independent(src_pos, corrlen*2*2**0.5)
		NBs = [None for i in range(nsrc)]
		for gi, igroup in enumerate(indep_groups):
			# Evaluate the covariance around every source in igroup in parallel
			t1 = time.time()
			NB = imap*0
			for sid in igroup:
				NB.insert(Bs[sid], op=np.add)
			NB = H*map_ifft(iC*map_fft(H*NB))
			for sid in igroup:
				NBs[sid] = NB.extract_pixbox(cboxes[sid])
				#enmap.write_map("test_NBs_%02d_%02d.fits" % (ipass, sid), NBs[sid])
			t2 = time.time()
			if verbose: print("%8.2f Build NBs pass %d/%d group %d/%d" % (t2-t1, ipass+1, npass, gi+1, len(indep_groups)))
		t1 = time.time()
		#js = [1,54,55,57,71]
		for sid in range(nsrc):
			#if sid in js:
			#	enmap.write_map("test_NBs_%02d_%02d.fits" % (ipass, sid), NBs[sid])
			for sid2 in corr_groups[sid]:
				overlap = NBs[sid].extract(Bs[sid2].shape, Bs[sid2].wcs)
				#if sid in js and sid2 in js:
				#	enmap.write_map("test_overlap_%02d_%02d_%02d.fits" % (ipass, sid, sid2), overlap)
				icov[sid,sid2] = np.sum(overlap*Bs[sid2])
		t2 = time.time()
		if verbose: print("%8.2f Build icov pass %d/%d" % (t2-t1, ipass+1, npass))
		#print "rhs"
		#np.savetxt("test_rhs_%02d.txt" % ipass, rhs, fmt="%6.3f")
		#print "icov"
		#np.savetxt("test_icov_%02d.txt" % ipass, icov*1e4, fmt="%6.3f")
		#np.save("test_rhs1_%02d.npy" % ipass, rhs)
		#np.save("test_icov1_%02d.npy" % ipass, icov)
		# Apply any prior
		if prior is not None:
			prior_amp, prior_ivar = prior
			rhs  += prior_ivar[fit_inds]*prior_amp[fit_inds]
			icov += np.diag(prior_ivar[fit_inds])
		#np.save("test_rhs2_%02d.npy" % ipass, rhs)
		#np.save("test_icov2_%02d.npy" % ipass, icov)
		# Our equation system can be a bit asymmetrical. This is expected at some level
		# due to the beam and correlation cutoffs, though I haven't confirmed that that's
		# really what's going on here. For now we symmetrize and hope for the best.
		icov  = 0.5*(icov+icov.T)
		amp   = np.linalg.solve(icov, rhs)
		#np.save("test_rhs3_%02d.npy" % ipass, rhs)
		#np.save("test_icov3_%02d.npy" % ipass, icov)
		#np.save("test_amp3_%02d.npy" % ipass, amp)
		#np.save("test_pos.npy", src_pos)
		#print("amp %d" % ipass)
		#print(np.sort(amp))
		damp  = np.diag(icov)**-0.5
		# Subtract this from the map to get a better noise estimate
		model = imap*0
		for sid in range(nsrc):
			model.insert(Bs[sid]*amp[sid], op=np.add)
		local_amps = model.at(src_pix.T, unit="pix", order=1)
		noise = imap - model
		t2 = time.time()
		if verbose: print("%8.2f Solve pass %d/%d" % (t2-t1, ipass+1, npass))
		#enmap.write_map("test_map_%02d_%d.fits" % (region, ipass), imap)
		#enmap.write_map("test_model_%02d_%d.fits" % (region, ipass), model)
		#enmap.write_map("test_resid_%02d_%d.fits" % (region, ipass), noise)
	# Prune a bit further at the edge, since an artifact associated with a source just at the
	# edge might have been included while the source itself was excluded, leading to the artifact
	# trying to absorb all the source power.
	margin += apod_margin
	good    = np.all(src_pix >= margin, 1) & np.all(src_pix < np.array(imap.shape[-2:])-margin, 1)
	fit_inds, amp, icov, local_amps = fit_inds[good], amp[good], icov[good][:,good], local_amps[good]
	# This function doesn't build a full catalog object. It just returns
	# the amplitudes and their inverse covariance.
	return fit_inds, amp, icov, local_amps

def prune_contained(icat, beam, rmax=5*utils.arcmin, beam_exp=2, merge="primary", verbose=False):
	"""Prune catalog icat by merging sources that are inside brigther ones. We
	define a source as being inside another one when its peak amplitude is lower
	than the value of the other's beam at that location. beam_exp can be used to scale
	the beam radially. beam_exp=1 corresponds to the plain beam, beam_exp==2 is close to
	that of a matched filter. Higher values can be used for ad-hoc beam broadening like
	for approximating the day-time beam, or just to be extra conservative."""
	# Get the real-space beam profile. The matched filter goes as the fourier-squared beam,
	# so square the beam first.
	beam_profile     = get_beam_profile(beam**beam_exp, nsamp=1001, tol=1e-5, rmax=rmax)
	beam_profile[1] /= beam_profile[1,0]
	dr = beam_profile[0,1]
	def beval(dist): return ndimage.map_coordinates(beam_profile[1], dist[None]/dr, order=1)
	# First sort the catalog from brightest to faintest
	SN     = np.abs(icat.amp[:,0])
	order  = np.argsort(SN)[::-1]
	icat   = icat[order]
	nsrc   = len(icat)
	# Then loop through our groups
	pos    = utils.ang2rect([icat.ra, icat.dec]).T
	amps   = icat.amp[:,0]
	tree   = spatial.cKDTree(pos)
	groups = tree.query_ball_tree(tree, rmax)
	done   = np.zeros(nsrc, bool)
	ocat   = []
	nmerged = 0
	for gi, group in enumerate(groups):
		group = np.sort(np.array(group))
		group = group[~done[group]]
		if len(group) == 0: continue
		# Get distance from the brightest group member to
		# all the other members
		primary, others = group[0], group[1:]
		dists   = utils.vec_angdist(pos[primary],pos[others],-1)
		# and use that to get the beam value at their location
		vals    = beval(dists)*amps[primary]
		# group with primary if this value exceeds their own amplitude
		inside  = others[np.abs(vals) > np.abs(amps[others])]
		ogroup  = np.concatenate([[primary],inside])
		#print("ogroup", ogroup)
		# Merge this group into a single representative source
		if merge == "primary":
			osrc = icat[primary]
		elif merge == "mean":
			gcat    = icat[ogroup]
			weight  = (gcat.amp[:,0]/gcat.damp[:,0])**2
			# Why is this so cumbersome?
			osrc    = np.array(0, icat.dtype)
			for field in gcat.dtype.fields.keys():
				osrc[field] = np.sum(gcat[field]*weight)/np.sum(weight)
		else: raise ValueError("Unknown merge mode '%s'" % (merge))
		done[ogroup] = True
		ocat.append(osrc)
		nmerged += len(inside)
		if verbose and gi % 100 == 0:
			sys.stderr.write("\r%6d/%d %6d %6d" % (gi, nsrc, len(ocat), nmerged))
	if verbose: sys.stderr.write("\n")
	ocat = np.array(ocat).view(np.recarray)
	return ocat

def prune_artifacts(result):
	# Given a result struct from find_srcs, detect artifacts and remove them both from
	# the catalog and the model and residual maps (but not from the snmap ones for now)
	result = result.copy()
	owners, artifacts = find_source_artifacts(result.cat)
	if len(artifacts) == 0: return result
	all_arts = np.concatenate(artifacts)
	good     = np.full(len(result.cat), True, bool)
	good[all_arts] = False
	result.cat = result.cat[good]
	# Build new model
	pix          = result.map.sky2pix([result.cat.dec, result.cat.ra]).T
	result.model = calc_model(result.map.shape, result.map.wcs, pix, result.beam_thumb, result.cat.amp[:,0])
	result.resid = result.map - result.model
	return result

def prune_near_bright(cat, lim_bright=100, rlim=2*utils.arcmin):
	snr    = np.abs(cat.flux[:,0]/cat.dflux[:,0])
	bright = snr > lim_bright
	cat.ra = utils.rewind(cat.ra, 0)
	pos    = np.array([cat.ra*np.cos(cat.dec),cat.dec]).T
	tree_all    = spatial.cKDTree(pos)
	tree_bright = spatial.cKDTree(pos[bright])
	groups      = tree_bright.query_ball_tree(tree_all, rlim)
	rejected    = np.zeros(len(cat), bool)
	for gi, group in enumerate(groups):
		sns  = snr[group]
		bad  = np.full(len(group), True, bool)
		bad[np.argmax(sns)] = False
		rejected[group] |= bad
	return cat[~rejected]

def write_catalog(ofile, cat):
	if ofile.endswith(".fits"): write_catalog_fits(ofile, cat)
	else: write_catalog_txt (ofile, cat)

def read_catalog(ifile):
	if ifile.endswith(".fits"): return read_catalog_fits(ifile)
	else: return read_catalog_txt(ifile)

def write_catalog_txt(ofile, cat):
	np.savetxt(ofile, np.array([
		cat.ra/utils.degree,
		cat.dec/utils.degree,
		cat.amp[:,0]/cat.damp[:,0],
		cat.amp[:,0]/1e3, cat.damp[:,0]/1e3,
		cat.amp[:,1]/1e3, cat.damp[:,1]/1e3,
		cat.amp[:,2]/1e3, cat.damp[:,2]/1e3,
		cat.flux[:,0]*1e3, cat.dflux[:,0]*1e3,
		cat.flux[:,1]*1e3, cat.dflux[:,1]*1e3,
		cat.flux[:,2]*1e3, cat.dflux[:,2]*1e3,
		cat.npix, cat.status,
<<<<<<< HEAD
	]).T, fmt="%9.4f %9.4f %8.3f %9.4f %9.4f %9.4f %9.4f %9.4f %9.4f %9.4f %9.4f %9.4f %9.4f %9.4f %9.4f %5.0f %2.0f",
=======
	]).T, fmt="%11.6f %11.6f %8.3f %9.4f %9.4f %9.4f %9.4f %9.4f %9.4f %9.4f %9.4f %9.4f %9.4f %9.4f %9.4f %5d %2d",
>>>>>>> fdd7ba08
	header = "ra dec SNR Tamp dTamp Qamp dQamp Uamp dUamp Tflux dTflux Qflux dQflux Uflux dUflux npix status")

def write_catalog_fits(ofile, cat):
	from astropy.io import fits
	ocat = cat.copy()
	for field in ["ra","dec"]:     ocat[field] /= utils.degree # angles in degrees
	for field in ["amp","damp"]:   ocat[field] /= 1e3          # amplitudes in mK
	for field in ["flux","dflux"]: ocat[field] *= 1e3          # fluxes in mJy
	hdu = fits.hdu.table.BinTableHDU(ocat)
	hdu.writeto(ofile, overwrite=True)

def read_catalog_txt(ifile):
	data = np.loadtxt(ifile, ndmin=2).T
	cat  = np.zeros(data.shape[1], cat_dtype).view(np.recarray)
	cat.ra, cat.dec = data[0:2]*utils.degree
	cat.amp  = data[3:9:2].T*1e3
	cat.damp = data[4:9:2].T*1e3
	cat.flux = data[9:15:2].T/1e3
	cat.dflux= data[10:15:2].T/1e3
	cat.npix = data[15]
	cat.status = data[16]
	return cat

def read_catalog_fits(fname):
	from astropy.io import fits
	hdu = fits.open(fname)[1]
	cat = np.asarray(hdu.data).view(np.recarray)
	for field in ["ra","dec"]:     cat[field] *= utils.degree # deg -> rad
	for field in ["amp","damp"]:   cat[field] *= 1e3          # mK  -> uK
	for field in ["flux","dflux"]: cat[field] /= 1e3          # mJy -> Jy
	return cat

def allgather_catalog(cat, comm):
	# This is hacky. It only works if all the columns of cat are floats. Which they are.
	# But it's still ugly. I wish mpi4py supported recarrays.
	def to_2d(arr): return arr if arr.ndim == 2 else arr[:,None]
	fields = [to_2d(cat[key]) for key in cat.dtype.fields]
	inds   = utils.cumsum([field.shape[1] for field in fields], endpoint=True)
	stacked= np.concatenate(fields,1)
	total  = utils.allgatherv(stacked, comm, axis=0)
	res    = np.zeros(len(total), dtype=cat.dtype).view(np.recarray)
	for i, key in enumerate(cat.dtype.fields):
		res[key] = total[:,inds[i]:inds[i+1]].reshape(res[key].shape)
	return res

def find_source_artifacts(cat, vlim=0.005, maxrad=80*utils.arcmin, jumprad=7*utils.arcmin,
		gmax=1000, maxit=100, core_lim=0.05, core_rad=2*utils.arcmin):
	"""Find artifacts in the source database that are sourced by point sources. This consists
	of two parts: Core artifacts, which are very close to the source that caused them, and
	are due to beam or position inaccuracies in the fit; and X artifacts, which are due to
	x-bleeding during mapmaking. These are fit in the same function because the boundary between
	these two classes can be vague, and skipping the core artifacts can make us miss the beginning
	of the chain of sources the x-finding algorithm uses.

	Returns owners[n] arts[n][nart], where owners is an array of the indices of the sources
	that sourced the artifacts, and args is a list of arrays of the indices of the artifact
	sources.
	
	The numbers used here are quite ACT-specific, but then so are X-artifacts.
	"""
	# Find X artifacts in the map by finding sources that are connected to a bright
	# source by a series of jumps no longer than jumprad.
	if len(cat) == 0: return np.zeros([0],int), []
	sn     = cat.amp[:,0]/cat.damp[:,0]
	pos    = np.array([cat.ra,cat.dec]).T
	cpos   = pos.copy(); cpos[:,0] *= np.cos(pos[:,1])
	tree   = spatial.cKDTree(cpos)
	strong = np.where(sn > 1/core_lim)[0]
	if len(strong) == 0: return np.zeros([0],int), []
	# Subtract stripes
	tree_strong = spatial.cKDTree(cpos[strong])
	groups      = tree_strong.query_ball_tree(tree, maxrad)
	# Sort groups by S/N, so artifacts that are themselves strong only get
	# counted once
	order       = np.argsort(sn[strong])[::-1]
	done        = set()
	owners, artifacts = [], []
	for gi in order:
		si    = strong[gi]
		group = np.array(groups[gi])
		if si in done: continue
		# First find the core artifacts
		center_dist = utils.angdist(pos[group], pos[si,None], axis=1)
		core_mask   = (sn[group] < sn[si]*core_lim) & (center_dist < core_rad)
		# We want to measure distance from the main source and the core group to begin with
		tagged = set([si]) | set(group[core_mask])
		# For the actual X we restrict ourselves to weaker sources, so we don't
		# throw away nearby real sources
		group = group[sn[group] < sn[si]*vlim]
		# If there are too many nearby sources, then something weird is going on in
		# this area, and that weird stuff probably isn't an X artifact
		if len(group) > 0 and len(group) < gmax:
			candidates = set(group)
			for it in range(maxit):
				rest    = candidates-tagged
				tarr, rarr = [np.array(list(s)) for s in [tagged, rest]]
				dists   = utils.angdist(pos[rarr,None], pos[None,tarr], axis=2)
				mindist = np.min(dists,1)
				matches = rarr[mindist < jumprad]
				if len(matches) == 0: break
				tagged.update(matches)
		# Remove the original strong source again, it will be listed separately
		tagged.remove(si)
		if len(tagged) == 0: continue
		done.update(tagged)
		owners.append(si)
		artifacts.append(list(tagged))
	return owners, artifacts

def merge_duplicates(cat, rlim=1*utils.arcmin, alim=0.25, uncertainty="min"):
	"""Given a point source catalog which might contain duplicates, detect these duplicates
	and merge them to produce a single catalog with no duplicates. Sources are considered
	duplicates if they are within rlim of each other. Merging uses averaging if the amplitudes
	differ by less than alim fractionally. Otherwise the strongest one is used. This is to prevent
	a strong source from being averaged with its own artifacts. rlim should be adjusted
	to fit the exerpiment beam. The default is appropriate for ACT."""
	if len(cat) == 0: return cat
	# Normalize positions first. This could miss some mergers on the edge.
	cat    = cat.copy()
	cat.ra = utils.rewind(cat.ra, 0)
	pos    = np.array([cat.ra*np.cos(cat.dec),cat.dec]).T
	tree   = spatial.cKDTree(pos)
	groups = tree.query_ball_tree(tree, rlim)
	done   = np.zeros(len(cat),bool)
	ocat   = []
	for gi, group in enumerate(groups):
		# Remove everything that's done
		group = np.array(group)
		group = group[~done[group]]
		if len(group) == 0: continue
		# Nothing to do for groups with only one member
		if len(group) == 1:
			done[group[0]] = True
			ocat.append(cat[group[0]])
		else:
			amps  = cat.amp[group,0]
			good  = np.where(np.abs(amps) >= np.max(np.abs(amps))*(1-alim))[0]
			# Nans could lead to us disqualifying all of them
			if len(good) == 0: continue
			gcat  = cat[group[good]]
			entry = np.zeros([], cat.dtype)
			def wmean(v, w):
				if np.any(~np.isfinite(v.T)) or np.any(~np.isfinite(w)):
					print(v, w, np.isfinite(v), np.isfinite(w))
				return (np.sum(v.T*w.T,-1)/np.sum(w.T,-1)).T
			def nonan(a): return np.where(np.isfinite(a),a,0)
			for key in cat.dtype.fields:
				# Weighted mean in case one is more uncertain for some reason
				if gcat[key].ndim == 2:
					entry[key] = wmean(nonan(gcat[key]), nonan(gcat["damp"]**-2))
				else:
					entry[key] = wmean(nonan(gcat[key]), nonan(gcat["damp"][:,0]**-2))
			# Set min uncertainty of inputs as the effective one. Could have
			# also used np.mean(gcat.damp**-2)**-0.5, but I trust the least uncertain
			# one more.
			if uncertainty == "min":
				entry["damp"] = np.min(gcat["damp"],0)
			else:
				entry["damp"] = np.sum(nonan(gcat["damp"]**-2))**-0.5
			# Handle the integer fields
			entry["status"] = np.median(gcat["status"])
			ocat.append(entry)
			done[group] = True
	ocat = np.array(ocat).view(np.recarray)
	return ocat

def remove_duplicates_chain(cat, rlim=1*utils.arcmin):
	"""Given a point source catalog which might contain duplicates, detect and remove
	these duplicates, returning a deduplicated catalog. Unlike merge_duplicates, this continues
	in a chain, so that neighbors of a duplicate also are considered duplicates. No averaging
	is done - the strongest source in each group is used.
	rlim should be adjusted to fit the exerpiment beam. The default is appropriate for ACT."""
	if len(cat) == 0: return cat
	# Sort the catalog by S/N
	sn     = np.abs(cat.amp[:,0]/cat.damp[:,0])
	cat    = cat[np.argsort(sn)[::-1]].copy()
	pos    = utils.ang2rect([cat.ra, cat.dec]).T
	tree   = spatial.cKDTree(pos)
	owner  = np.full(len(cat),-1,int)
	groups = tree.query_ball_tree(tree, rlim)
	for gi, group in enumerate(groups):
		# Set ourself as owner we we don't have one. Otherwise get the id of our
		# owner's owner
		if owner[gi] < 0: owner[gi] = gi
		else: gi = owner[gi]
		# Mark all members as owned
		for id in group: owner[id] = gi
	# Remove everything that's owned by someone else
	ocat = cat[owner==np.arange(len(cat))]
	return ocat

def eval_flux_at_srcs(cat, beam_profile, tol=1e-5, verbose=False):
	"""Get the contribution from all sources at the location of each source"""
	flux  = np.zeros(len(cat))
	r, br = beam_profile
	rmax  = r[br>tol][-1]
	pos   = utils.ang2rect([cat.ra, cat.dec]).T
	tree  = spatial.cKDTree(pos)
	groups= tree.query_ball_tree(tree, rmax)
	for gi, group in enumerate(groups):
		if verbose: sys.stderr.write("\r%5d/%d %3d%%" % (gi+1, len(cat), 100.0*(gi+1)/len(cat)))
		# Get our distance to everybody in our group. The tree
		# should already know this, but I don't think we can get at it
		dists = utils.vec_angdist(pos[group], pos[None,gi], axis=1)
		vals  = np.interp(dists, r, br)*cat.flux[gi,0]
		flux[group] += vals
	if verbose: sys.stderr.write("\n")
	return flux

def build_merge_weight(shape, dtype=np.float64):
	ny, nx = shape[-2:]
	cy, cx = (np.array(shape[-2:])-1)/2.0
	yoff   = np.abs(np.arange(ny)-cy)
	xoff   = np.abs(np.arange(nx)-cx)
	wy     = (1-2*yoff/ny).astype(dtype)
	wx     = (1-2*xoff/nx).astype(dtype)
	weights = wy[:,None]*wx[None,:]
	return weights

def merge_maps_onto(maplist, shape, wcs, comm, root=0, crop=0, dtype=None):
	if dtype is None: dtype = maplist[0].dtype
	dtype = utils.fix_dtype_mpi4py(dtype)
	pre = tuple(shape[:-2])
	# First crop the maps if necessary
	if crop: maplist = [map[...,crop:-crop,crop:-crop] for map in maplist]
	if comm.rank == root:
		omap = enmap.zeros(shape, wcs, dtype)
		odiv = enmap.zeros(shape, wcs, dtype)
		for ri in range(comm.size):
			if comm.rank == ri:
				# Handle self-to-self
				for imap in maplist:
					idiv = enmap.samewcs(build_merge_weight(imap.shape, dtype),imap)
					enmap.insert(omap, imap*idiv, op=np.add)
					enmap.insert(odiv, idiv,      op=np.add)
			else:
				# Then handle those of other tasks
				nmap = comm.recv(source=ri)
				for i in range(nmap):
					pbox = np.array(comm.recv(source=ri)).reshape(2,2)
					imap = np.zeros(pre + tuple(pbox[1]-pbox[0]), dtype)
					idiv = build_merge_weight(imap.shape, dtype)
					comm.Recv(imap,   source=ri)
					enmap.insert_at(omap, pbox, imap*idiv, op=np.add)
					enmap.insert_at(odiv, pbox, idiv,      op=np.add)
		with utils.nowarn():
			omap /= odiv
			omap  = np.nan_to_num(omap, copy=False)
		return omap
	else:
		# Send our data to root
		nmap = len(maplist)
		comm.send(nmap, dest=root)
		for i in range(nmap):
			imap = maplist[i]
			pbox = enmap.pixbox_of(wcs, imap.shape, imap.wcs)
			comm.send(list(pbox.reshape(-1)), dest=root)
			comm.Send(np.ascontiguousarray(imap), dest=root)
		return None

def get_beam_profile(beam, nsamp=10001, rmax=0, tol=1e-7):
	# First do a low-res run to find rmax
	if not rmax:
		r0   = np.linspace(0, np.pi, nsamp)
		br0  = utils.beam_transform_to_profile(beam, r0, normalize=True)
		above= np.where(br0 > tol)[0]
		imax = min(len(r0)-1,above[-1]+1 if len(above)>0 else len(br0))
		rmax = r0[imax]
	# Then get the actual profile
	r    = np.linspace(0, rmax, nsamp)
	br   = utils.beam_transform_to_profile(beam, r, normalize=True)
	B    = np.array([r,br])
	return B

def get_beam_rad(beam, lim=1e-4):
	above = np.where(beam[1]>lim)[0]
	i     = above[-1] if len(above) > 0 else -1
	return beam[0,i]

def split_sources(icat, nimage=4, dist=0.5*utils.arcmin, minflux=0.1):
	bright = icat.flux[:,0] > minflux
	print(bright.shape, icat.shape)
	if np.sum(bright) == 0: return icat
	cat_faint  = icat[~bright]
	cat_bright = icat[bright]
	ocat = [cat_bright, cat_faint]
	for i in range(nimage):
		ang  = 2*np.pi*i/nimage
		ddec = np.sin(ang)*dist
		dra  = np.cos(ang)*dist/np.cos(cat_bright.dec)
		wcat = cat_bright.copy()
		wcat.dec += ddec
		wcat.ra  += dra
		# The extra images should have zero amplitude prior, so they are only excited if needed
		wcat.flux = 0
		wcat.amp  = 0
		ocat.append(wcat)
	ocat = np.concatenate(ocat).view(np.recarray)
	return ocat<|MERGE_RESOLUTION|>--- conflicted
+++ resolved
@@ -739,11 +739,7 @@
 		cat.flux[:,1]*1e3, cat.dflux[:,1]*1e3,
 		cat.flux[:,2]*1e3, cat.dflux[:,2]*1e3,
 		cat.npix, cat.status,
-<<<<<<< HEAD
-	]).T, fmt="%9.4f %9.4f %8.3f %9.4f %9.4f %9.4f %9.4f %9.4f %9.4f %9.4f %9.4f %9.4f %9.4f %9.4f %9.4f %5.0f %2.0f",
-=======
-	]).T, fmt="%11.6f %11.6f %8.3f %9.4f %9.4f %9.4f %9.4f %9.4f %9.4f %9.4f %9.4f %9.4f %9.4f %9.4f %9.4f %5d %2d",
->>>>>>> fdd7ba08
+	]).T, fmt="%11.6f %11.6f %8.3f %9.4f %9.4f %9.4f %9.4f %9.4f %9.4f %9.4f %9.4f %9.4f %9.4f %9.4f %9.4f %5.0f %2.0f",
 	header = "ra dec SNR Tamp dTamp Qamp dQamp Uamp dUamp Tflux dTflux Qflux dQflux Uflux dUflux npix status")
 
 def write_catalog_fits(ofile, cat):
