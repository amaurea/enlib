--- conflicted
+++ resolved
@@ -1,14 +1,11 @@
 import numpy as np
 from enlib import enmap, utils, powspec, interpol
-<<<<<<< HEAD
 try:
         import curvedsky
 except:
         import traceback, logging
         traceback.print_exc()
         logging.warn("Enlib: Couldn't load curvedsky. You probably need to install libsharp. Some functions won't work.")
-=======
->>>>>>> 381d0822
 
 ####### Flat sky lensing #######
 
