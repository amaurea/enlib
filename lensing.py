--- conflicted
+++ resolved
@@ -1,19 +1,11 @@
 import numpy as np
-<<<<<<< HEAD
-import logging
-=======
->>>>>>> 1f5fdac9
 from enlib import enmap, utils, powspec, interpol
 try:
         import curvedsky
 except:
-<<<<<<< HEAD
-        logging.warn("Couldn't load curvedsky. You probably need to install libsharp.")
-=======
         import traceback, logging
         traceback.print_exc()
         logging.warn("Enlib: Couldn't load curvedsky. You probably need to install libsharp. Some functions won't work.")
->>>>>>> 1f5fdac9
 
 ####### Flat sky lensing #######
 
@@ -98,35 +90,19 @@
 	gpix = enmap.grad_pix(phi_map)
         return lens_map_flat_pix(cmb_map, gpix,order=order)
 
-<<<<<<< HEAD
-from orphics.tools.stats import timeit
-@timeit
-def lens_map_flat_pix(cmb_map, grad_pix_map,order=4):
-=======
 def lens_map_flat_pix(cmb_map, grad_pix_map,order=4):
         """
         Helper function for lens_map_flat. Useful if grad_pix has been pre-calculated.
         """
->>>>>>> 1f5fdac9
 	raw_pix  = cmb_map.pixmap() + grad_pix_map
 	# And extract the interpolated values. Because of a bug in map_pixels with
 	# mode="wrap", we must handle wrapping ourselves.
 	npad = int(np.ceil(max(np.max(-raw_pix),np.max(raw_pix-np.array(cmb_map.shape[-2:])[:,None,None]))))
-<<<<<<< HEAD
-	if npad>0:
-                pmap = enmap.pad(cmb_map, npad, wrap=True)
-        else:
-                pmap = cmb_map
-                
-	return enmap.samewcs(utils.interpol(pmap, raw_pix+npad, order=order, mode="wrap"), cmb_map)
-
-=======
         pmap = enmap.pad(cmb_map, npad, wrap=True) if npad>0 else cmb_map
                 
 	return enmap.samewcs(utils.interpol(pmap, raw_pix+npad, order=order, mode="wrap"), cmb_map)
 
 
->>>>>>> 1f5fdac9
 
 ######## Curved sky lensing ########
 
