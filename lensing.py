import numpy as np
from enlib import enmap, utils, powspec, interpol

####### Flat sky lensing #######

def lens_map(imap, grad_phi, order=3, mode="spline", border="cyclic", trans=False, deriv=False, h=1e-7):
	"""Lens map imap[{pre},ny,nx] according to grad_phi[2,ny,nx], where phi is the
	lensing potential, and grad_phi, which can be computed as enmap.grad(phi), simply
	is the coordinate displacement for each pixel. order, mode and border specify
	details of the interpolation used. See enlib.interpol.map_coordinates for details.
	If trans is true, the transpose operation is performed. This is NOT equivalent to
	delensing.

	If the same lensing field needs to be reused repeatedly, then higher efficiency
	can be gotten from calling displace_map directly with precomputed pixel positions."""
	# Converting from grad_phi to pix has roughly the same cost as calling displace_map.
	# So almost a factor 2 in speed can be won from calling displace_map directly.
	pos = imap.posmap() + grad_phi
	pix = imap.sky2pix(pos, safe=False)
	if not deriv:
		return displace_map(imap, pix, order=order, mode=mode, border=border, trans=trans)
	else:
		# displace_map deriv gives us ndim,{pre},ny,nx
		dlens_pix = displace_map(imap, pix, order=order, mode=mode, border=border, trans=trans, deriv=True)
		res = dlens_pix[0]*0
		pad = (slice(None),)+(None,)*(imap.ndim-2)+(slice(None),slice(None))
		for i in range(2):
			pos2 = pos.copy()
			pos2[i] += h
			pix2 = imap.sky2pix(pos2, safe=False)
			dpix = (pix2-pix)/h
			res += np.sum(dlens_pix * dpix[pad],0)
		return res

def delens_map(imap, grad_phi, nstep=3, order=3, mode="spline", border="cyclic"):
	"""The inverse of lens_map, such that delens_map(lens_map(imap, dpos), dpos) = imap
	for well-behaved fields. The inverse does not always exist, in which case the
	equation above will only be approximately fulfilled. The inverse is computed by
	iteration, with the number of steps in the iteration controllable through the
	nstep parameter. See enlib.interpol.map_coordinates for details on the other
	parameters."""
	grad_phi = delens_grad(grad_phi, nstep=nstep, order=order, mode=mode, border=border)
	return lens_map(imap, -grad_phi, order=order, mode=mode, border=border)

def delens_grad(grad_phi, nstep=3, order=3, mode="spline", border="cyclic"):
	"""Helper function for delens_map. Attempts to find the undisplaced gradient
	given one that has been displaced by itself."""
	alpha = grad_phi
	for i in range(nstep):
		alpha = lens_map(grad_phi, -alpha, order=order, mode=mode, border=border)
	return alpha

def displace_map(imap, pix, order=3, mode="spline", border="cyclic", trans=False, deriv=False):
	"""Displace map m[{pre},ny,nx] by pix[2,ny,nx], where pix indicates the location
	in the input map each output pixel should get its value from (float). The output
	is [{pre},ny,nx]."""
	iwork = np.empty(imap.shape[-2:]+imap.shape[:-2],imap.dtype)
	if not deriv:
		out = imap.copy()
	else:
		out = enmap.empty((2,)+imap.shape, imap.wcs, imap.dtype)
	# Why do we have to manually allocate outputs and juggle whcih is copied over here?
	# Because it is in general not possible to infer from odata what shape idata should have.
	# So the map_coordinates can't allocate the output array automatically in the transposed
	# case. But in this function we know that they will have the same shape, so we can.
	if not trans:
		iwork[:] = utils.moveaxes(imap, (-2,-1), (0,1))
		owork = interpol.map_coordinates(iwork, pix, order=order, mode=mode, border=border, trans=trans, deriv=deriv)
		out[:] = utils.moveaxes(owork, (0,1), (-2,-1))
	else:
		if not deriv:
			owork = iwork.copy()
		else:
			owork = np.empty(imap.shape[-2:]+(2,)+imap.shape[:-2],imap.dtype)
		owork[:] = utils.moveaxes(imap, (-2,-1), (0,1))
		interpol.map_coordinates(iwork, pix, owork, order=order, mode=mode, border=border, trans=trans, deriv=deriv)
		out[:] = utils.moveaxes(iwork, (0,1), (-2,-1))
	return out

# Compatibility function. Not quite equivalent lens_map above due to taking phi rather than
# its gradient as an argument.
def lens_map_flat(cmb_map, phi_map):
	raw_pix  = cmb_map.pixmap() + enmap.grad_pix(phi_map)
	# And extract the interpolated values. Because of a bug in map_pixels with
	# mode="wrap", we must handle wrapping ourselves.
	npad = int(np.ceil(max(np.max(-raw_pix),np.max(raw_pix-np.array(cmb_map.shape[-2:])[:,None,None]))))
	pmap = enmap.pad(cmb_map, npad, wrap=True)
	return enmap.samewcs(utils.interpol(pmap, raw_pix+npad, order=4, mode="wrap"), cmb_map)

######## Curved sky lensing ########

def rand_map(shape, wcs, ps_lensinput, lmax=None, maplmax=None, dtype=np.float64, seed=None, oversample=2.0, spin=2, output="l", geodesic=True, verbose=False):
	import curvedsky, sharp
	ctype   = np.result_type(dtype,0j)
	# First draw a random lensing field, and use it to compute the undeflected positions
	if verbose: print "Computing observed coordinates"
	obs_pos = enmap.posmap(shape, wcs)
	if verbose: print "Generating alms"
	alm, ainfo = curvedsky.rand_alm(ps_lensinput, lmax=lmax, seed=seed, dtype=ctype, return_ainfo="k" in output)
	phi_alm, cmb_alm = alm[0], alm[1:]

<<<<<<< HEAD

=======
>>>>>>> 1acd0c19
	# Truncate alm if we want a smoother map. In taylens, it was necessary to truncate
	# to a lower lmax for the map than for phi, to avoid aliasing. The appropriate lmax
	# for the cmb was the one that fits the resolution. FIXME: Can't slice alm this way.
	#if maplmax: cmb_alm = cmb_alm[:,:maplmax]
	del alm
	if "p" in output:
		if verbose: print "Computing phi map"
		phi_map = curvedsky.alm2map(phi_alm, enmap.zeros(shape[-2:], wcs, dtype=dtype))
	if "k" in output:
		if verbose: print "Computing kappa map"
		l = np.arange(ainfo.lmax+1.0)
		kappa_alm = ainfo.lmul(phi_alm, l*(l+1)/2)
		kappa_map = curvedsky.alm2map(kappa_alm, enmap.zeros(shape[-2:], wcs, dtype=dtype))
		del kappa_alm
	if verbose: print "Computing grad map"
	grad = curvedsky.alm2map(phi_alm, enmap.zeros((2,)+shape[-2:], wcs, dtype=dtype), deriv=True)
	if verbose: print "Computing alpha map"
	raw_pos = enmap.samewcs(offset_by_grad(obs_pos, grad, pol=True, geodesic=geodesic), obs_pos)
	del obs_pos, phi_alm
	if "a" not in output: del grad
	if "u" in output:
		if verbose: print "Computing unlensed map"
		cmb_raw = curvedsky.alm2map(cmb_alm, enmap.zeros(shape, wcs, dtype=dtype), spin=spin)
	if verbose: print "Computing lensed map"
	cmb_obs = curvedsky.alm2map_pos(cmb_alm, raw_pos[:2], oversample=oversample, spin=spin)
	if raw_pos.shape[0] > 2 and np.any(raw_pos[2]):
		if verbose: print "Rotating polarization"
		cmb_obs = enmap.rotate_pol(cmb_obs, raw_pos[2])
	del cmb_alm, raw_pos
	# Output in same order as specified in output argument
	res = []
	for c in output:
		if   c == "l": res.append(cmb_obs)
		elif c == "u": res.append(cmb_raw)
		elif c == "p": res.append(phi_map)
		elif c == "k": res.append(kappa_map)
		elif c == "a": res.append(grad)
	return tuple(res)

def offset_by_grad(ipos, grad, geodesic=True, pol=None):
	"""Given a set of coordinates ipos[{dec,ra},...] and a gradient
	grad[{ddec,dphi/cos(dec)},...] (as returned by curvedsky.alm2map(deriv=True)),
	returns opos = ipos + grad, while properly parallel transporting
	on the sphere. If geodesic=False is specified, then an much faster
	approximation is used, which is still very accurate unless one is
	close to the poles."""
	ncomp = 2 if pol is False or pol is None and ipos.shape[0] <= 2 else 3
	opos = np.empty((ncomp,)+ipos.shape[1:])
	iflat = ipos.reshape(ipos.shape[0],-1)
	# Oflat is a flattened view of opos, so changes to oflat
	# are visible in our return value opos
	oflat = opos.reshape(opos.shape[0],-1)
	gflat = grad.reshape(grad.shape[0],-1)
	if geodesic:
		# Loop over chunks in order to conserve memory
		step = 0x100000
		for i in range(0, iflat.shape[1], step):
			# The helper function assumes zenith coordinates
			small_grad = gflat[:,i:i+step].copy(); small_grad[0] = -small_grad[0]
			small_ipos = iflat[:,i:i+step].copy(); small_ipos[0] = np.pi/2-small_ipos[0]
			# Compute the offset position and polarization rotation, the latter in the
			# form of cos and sin of the polarization rotation angle
			small_opos, small_orot = offset_by_grad_helper(small_ipos, small_grad, ncomp>2)
			oflat[0,i:i+step] = np.pi/2 - small_opos[0]
			oflat[1,i:i+step] = small_opos[1]
			# Handle rotation if necessary
			if oflat.shape[0] > 2:
				# Recover angle from cos and sin
				oflat[2,i:i+step] = np.arctan2(small_orot[1],small_orot[0])
				if iflat.shape[0] > 2:
					oflat[2,i:i+step] += iflat[2,i:i+step]
	else:
		oflat[0] = iflat[0] + gflat[0]
		oflat[1] = iflat[1] + gflat[1]/np.cos(iflat[0])
		oflat[:2] = pole_wrap(oflat[:2])
		if oflat.shape[0] > 2: oflat[2] = 0
	return opos

def offset_by_grad_helper(ipos, grad, pol):
	"""Find the new position and induced rotation
	from offseting the input positions ipos[2,nsamp]
	by grad[2,nsamp]."""
	grad = np.array(grad)
	# Decompose grad into direction and length.
	# Fix zero-length gradients first, to avoid
	# division by zero.
	grad[:,np.all(grad==0,0)] = 1e-20
	d = np.sum(grad**2,0)**0.5
	grad  /=d
	# Perform the position offset using spherical
	# trigonometry
	cosd, sind = np.cos(d), np.sin(d)
	cost, sint = np.cos(ipos[0]), np.sin(ipos[0])
	ocost  = cosd*cost-sind*sint*grad[0]
	osint  = (1-ocost**2)**0.5
	ophi   = ipos[1] + np.arcsin(sind*grad[1]/osint)
	if not pol:
		return np.array([np.arccos(ocost), ophi]), None
	# Compute the induced polarization rotation.
	A      = grad[1]/(sind*cost/sint+grad[0]*cosd)
	nom1   = grad[0]+grad[1]*A
	denom  = 1+A**2
	cosgam = 2*nom1**2/denom-1
	singam = 2*nom1*(grad[1]-grad[0]*A)/denom
	return np.array([np.arccos(ocost), ophi]), np.array([cosgam,singam])

def pole_wrap(pos):
	"""Handle pole wraparound."""
	a = np.array(pos)
	bad = np.where(a[0] > np.pi/2)
	a[0,bad] = np.pi - a[0,bad]
	a[1,bad] = a[1,bad]+np.pi
	bad = np.where(a[0] < -np.pi/2)
	a[0,bad] = -np.pi - a[0,bad]
	a[1,bad] = a[1,bad]+np.pi
	return a

#def rand_map(shape, wcs, ps_cmb, ps_lens, lmax=None, dtype=np.float64, seed=None, oversample=2.0, spin=2, output="l", geodesic=True, verbose=False):
#	ctype   = np.result_type(dtype,0j)
#	ncomp   = ps_cmb.shape[0]
#	if ps_lens.ndim == 3: ps_lens = ps_lens[0,0]
#	# First draw a random lensing field, and use it to compute the undeflected positions
#	if verbose: print "Computing observed coordinates"
#	obs_pos = enmap.posmap(shape, wcs)
#	if verbose: print "Generating phi alms"
#	phi_alm = curvedsky.rand_alm(ps_lens, lmax=lmax, seed=seed, dtype=ctype)
#	if "p" in output:
#		if verbose: print "Computing phi map"
#		phi_map = curvedsky.alm2map_pos(phi_alm, obs_pos, oversample=oversample)
#	if verbose: print "Computing grad map"
#	grad    = curvedsky.alm2map_pos(phi_alm, obs_pos, oversample=oversample, deriv=True)
#	if verbose: print "Computing alpha map"
#	raw_pos = enmap.samewcs(offset_by_grad(obs_pos, grad, pol=ncomp>1, geodesic=geodesic), obs_pos)
#	del phi_alm
#	# Then draw a random CMB realization at the raw positions
#	if verbose: print "Generating cmb alms"
#	cmb_alm = curvedsky.rand_alm(ps_cmb, lmax=lmax, dtype=ctype) # already seeded
#	if "u" in output:
#		if verbose: print "Computing unlensed map"
#		cmb_raw = curvedsky.alm2map_pos(cmb_alm, obs_pos, oversample=oversample, spin=spin)
#	if verbose: print "Computing lensed map"
#	cmb_obs = curvedsky.alm2map_pos(cmb_alm, raw_pos[:2], oversample=oversample, spin=spin)
#	if raw_pos.shape[0] > 2 and np.any(raw_pos[2]):
#		if verbose: print "Rotating polarization"
#		cmb_obs = enmap.rotate_pol(cmb_obs, raw_pos[2])
#	del cmb_alm
#	# Output in same order as specified in output argument
#	res = []
#	for c in output:
#		if c == "l": res.append(cmb_obs)
#		elif c == "u": res.append(cmb_raw)
#		elif c == "p": res.append(phi_map)
#		elif c == "a": res.append(grad)
#	return tuple(res)<|MERGE_RESOLUTION|>--- conflicted
+++ resolved
@@ -99,10 +99,6 @@
 	alm, ainfo = curvedsky.rand_alm(ps_lensinput, lmax=lmax, seed=seed, dtype=ctype, return_ainfo="k" in output)
 	phi_alm, cmb_alm = alm[0], alm[1:]
 
-<<<<<<< HEAD
-
-=======
->>>>>>> 1acd0c19
 	# Truncate alm if we want a smoother map. In taylens, it was necessary to truncate
 	# to a lower lmax for the map than for phi, to avoid aliasing. The appropriate lmax
 	# for the cmb was the one that fits the resolution. FIXME: Can't slice alm this way.
