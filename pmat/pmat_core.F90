--- conflicted
+++ resolved
@@ -2216,7 +2216,6 @@
 		end do
 	end subroutine
 
-<<<<<<< HEAD
 	! Comap test stuff
 	subroutine pmat_comap(dir, tod, map, pix)
 		use omp_lib
@@ -2245,8 +2244,4 @@
 		end if
 	end subroutine
 
-
-
-=======
->>>>>>> 61a4c292
 end module