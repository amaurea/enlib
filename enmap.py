--- conflicted
+++ resolved
@@ -124,14 +124,9 @@
 			Whether to include pixels that are only partially
 			inside the bounding box. Default: False."""
 		ibox = self.subinds(box, inclusive)
-<<<<<<< HEAD
-		return self[...,ibox[0,0]:ibox[1,0]:ibox[2,0],ibox[0,1]:ibox[1,1]:ibox[2,1]]
-	def subinds(self, box, inclusive=False, cap=False):
-=======
 		islice = enlib.utils.sbox2slice(ibox.T)
 		return self[islice]
 	def subinds(self, box, inclusive=False, cap=True):
->>>>>>> d0730fce
 		"""Helper function for submap. Translates the bounding
 		box provided into a pixel units. Assumes rectangular
 		coordinates."""
