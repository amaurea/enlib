import numpy as np, scipy.ndimage, warnings, enlib.utils, enlib.wcs, enlib.slice, enlib.fft, enlib.powspec, astropy.io.fits, sys, time

# Things that could be improved:
#  1. We assume exactly 2 WCS axes in spherical projection in {dec,ra} order.
#     It would be nice to support other configurations too. I have for example
#     needed [det,ra] or even [time,det,ra]. Adding support for this would
#     probably necessitate breaking backwards compatibility due to units.
#     WCS uses the units specified in the fits file, but I use radians.
#     Once we allos non-degree axes, the simple pi/180 conversion I use
#     won't work for all axes. It is simpler to just go with the flow and
#     use the same units as wcs. I need to think about how this would
#     interact with fourier units. Also, reordering or removing axes
#     can be difficult. I disallow that now, but for > 2 wcs dimensions,
#     these would be useful operations.
#  2. Passing around shape, wcs, dtype all the time is tedious. A simple
#     geometry object would make this less tedious, as long as it is
#     simple to override individual properties.

extent_model = ["subgrid"]
<<<<<<< HEAD
iau_convention = True
=======
try:
        from ConfigParser import SafeConfigParser 
        iniFile = "config.ini"
        Config = SafeConfigParser()
        Config.optionxform=str
        Config.read(iniFile)
        iau_convention = Config.getboolean("general","iau_convention")
except:
        iau_convention = False

>>>>>>> 1f5fdac9

# PyFits uses row-major ordering, i.e. C ordering, while the fits file
# itself uses column-major ordering. So an array which is (ncomp,ny,nx)
# will be (nx,ny,ncomp) in the file. This means that the axes in the ndmap
# will be in the opposite order of those in the wcs object.
class ndmap(np.ndarray):
	"""Implements (stacks of) flat, rectangular, 2-dimensional maps as a dense
	numpy array with a fits WCS. The axes have the reverse ordering as in the
	fits file, and hence the WCS object. This class is usually constructed by
	using one of the functions following it, much like numpy arrays. We assume
	that the WCS only has two axes with unit degrees. The ndmap itself uses
	radians for everything."""
	def __new__(cls, arr, wcs):
		"""Wraps a numpy and bounding box into an ndmap."""
		obj = np.asarray(arr).view(cls)
		obj.wcs = wcs.deepcopy()
		return obj
	def __array_finalize__(self, obj):
		if obj is None: return
		self.wcs = getattr(obj, "wcs", None)
	def __repr__(self):
		return "ndmap(%s,%s)" % (np.asarray(self), enlib.wcs.describe(self.wcs))
	def __str__(self): return repr(self)
	def __getitem__(self, sel):
		return np.ndarray.__getitem__(self, sel)
	def __array_wrap__(self, arr, context=None):
		if arr.ndim < 2: return arr
		return ndmap(arr, self.wcs)
	def copy(self, order='K'):
		return ndmap(np.copy(self,order), self.wcs)
	def sky2pix(self, coords, safe=True, corner=False): return sky2pix(self.shape, self.wcs, coords, safe, corner)
	def pix2sky(self, pix,    safe=True, corner=False): return pix2sky(self.shape, self.wcs, pix,    safe, corner)
	def box(self): return box(self.shape, self.wcs)
	def posmap(self, safe=True, corner=False): return posmap(self.shape, self.wcs, safe=safe, corner=corner)
	def pixmap(self): return pixmap(self.shape, self.wcs)
	def lmap(self, oversample=1): return lmap(self.shape, self.wcs, oversample=oversample)
	def modlmap(self, oversample=1): return modlmap(self.shape, self.wcs, oversample=oversample)
	def modrmap(self, safe=True, corner=False): return modrmap(self.shape, self.wcs, safe=safe, corner=corner)
	def area(self): return area(self.shape, self.wcs)
	def pixsize(self): return pixsize(self.shape, self.wcs)
	def pixshape(self): return pixshape(self.shape, self.wcs)
	def pixsizemap(self): return pixsizemap(self.shape, self.wcs)
	def extent(self, method="default"): return extent(self.shape, self.wcs, method=method)
	@property
	def preflat(self):
		"""Returns a view of the map with the non-pixel dimensions flattened."""
		return self.reshape(-1, self.shape[-2], self.shape[-1])
	@property
	def npix(self): return np.product(self.shape[-2:])
	@property
	def geometry(self): return self.shape, self.wcs
	def project(self, shape, wcs, order=3, mode="nearest", cval=0, prefilter=True, mask_nan=True): return project(self, shape, wcs, order, mode=mode, cval=cval, prefilter=prefilter, mask_nan=mask_nan)
	def at(self, pos, order=3, mode="constant", cval=0.0, unit="coord", prefilter=True, mask_nan=True, safe=True): return at(self, pos, order, mode=mode, cval=0, unit=unit, prefilter=prefilter, mask_nan=mask_nan, safe=safe)
	def autocrop(self, method="plain", value="auto", margin=0, factors=None, return_info=False): return autocrop(self, method, value, margin, factors, return_info)
	def apod(self, width, profile="cos", fill="zero"): return apod(self, width, profile=profile, fill=fill)
	def stamps(self, pos, shape, aslist=False): return stamps(self, pos, shape, aslist=aslist)
	@property
	def plain(self): return ndmap(self, enlib.wcs.WCS(naxis=2))
	def padslice(self, box, default=np.nan): return padslice(self, box, default=default)
	def to_healpix(self, nside=0, order=3, omap=None, chunk=100000, destroy_input=False):
		return to_healpix(self, nside=nside, order=order, omap=omap, chunk=chunk, destroy_input=destroy_input)
	def to_flipper(self, omap=None, unpack=True): return to_flipper(self, omap=omap, unpack=unpack)
	def __getitem__(self, sel):
		# Split sel into normal and wcs parts.
		sel1, sel2 = enlib.slice.split_slice(sel, [self.ndim-2,2])
		# No index creation supported in the wcs part
		if any([s is None for s in sel2]):
			raise IndexError("None-indices not supported for the wcs part of an ndmap.")
		if len(sel2) > 2:
			raise IndexError("too many indices")
		# If the wcs slice includes direct indexing, so that wcs
		# axes are lost, then degrade to a normal numpy array,
		# since this class assumes that the two last axes are
		# wcs axes.
		if any([type(s) is not slice for s in sel2]):
			return np.asarray(self)[sel]
		# Otherwise we will return a full ndmap, including a
		# (possibly) sliced wcs.
		_, wcs = slice_wcs(self.shape[-2:], self.wcs, sel2)
		return ndmap(np.ndarray.__getitem__(self, sel), wcs)
	def __getslice__(self, a, b=None, c=None): return self[slice(a,b,c)]
	def submap(self, box, inclusive=False):
		"""submap(box, inclusive=False)
		
		Extract the part of the map inside the given box.

		Parameters
		----------
		box : array_like
			The [[fromy,fromx],[toy,tox]] bounding box to select.
			The resulting map will have a bounding box as close
			as possible to this, but will differ slightly due to
			the finite pixel size.
		inclusive : boolean
			Whether to include pixels that are only partially
			inside the bounding box. Default: False."""
		ibox = self.subinds(box, inclusive)
		return self[...,ibox[0,0]:ibox[1,0]:ibox[2,0],ibox[0,1]:ibox[1,1]:ibox[2,1]]
	def subinds(self, box, inclusive=False, cap=True):
		"""Helper function for submap. Translates the bounding
		box provided into a pixel units. Assumes rectangular
		coordinates."""
		box  = np.asarray(box)
		# Translate the box to pixels. The 0.5 moves us from
		# pixel-center coordinates to pixel-edge coordinates,
		# which we need to distinguish between fully or partially
		# included pixels
		bpix = self.sky2pix(box.T).T
		dir  = 2*(bpix[1]>bpix[0])-1
		# If we are inclusive, find a bounding box, otherwise,
		# an internal box
		if inclusive:
			ibox = np.array([np.floor(bpix[0]),np.ceil(bpix[1]),dir],dtype=int)
		else:
			ibox = np.array([np.ceil(bpix[0]),np.floor(bpix[1]),dir],dtype=int)
		# Make sure we stay inside our map bounds
		if cap:
			ibox[:,0] = np.maximum(ibox[:,0],0)
			ibox[:,1] = np.minimum(ibox[:,1],self.shape[-2:])
		return ibox
	def write(self, fname, fmt=None):
		write_map(fname, self, fmt=fmt)

                
def slice_wcs(shape, wcs, sel, nowrap=False):
	"""Slice a geometry specified by shape and wcs according to the
	slice sel. Returns a tuple of the output shape and the correponding
	wcs."""
	wcs = wcs.deepcopy()
	pre, shape = shape[:-2], shape[-2:]
	oshape = np.array(shape)
	# The wcs object has the indices in reverse order
	for i,s in enumerate(sel):
		s = enlib.slice.expand_slice(s, shape[i], nowrap=nowrap)
		j = -1-i
		start = s.start if s.step > 0 else s.start + 1
		wcs.wcs.crpix[j] -= start+0.5
		wcs.wcs.crpix[j] /= s.step
		wcs.wcs.cdelt[j] *= s.step
		wcs.wcs.crpix[j] += 0.5
		oshape[i] = s.stop-s.start
		oshape[i] = (oshape[i]+s.step-1)/s.step
	return tuple(pre)+tuple(oshape), wcs

def scale_wcs(wcs, factor):
	return enlib.wcs.scale(wcs, factor, rowmajor=True)

def get_unit(wcs):
	if enlib.wcs.is_plain(wcs): return 1
	else: return enlib.utils.degree

def box(shape, wcs, npoint=10, corner=True):
	"""Compute a bounding box for the given geometry."""
	# Because of wcs's wrapping, we need to evaluate several
	# extra pixels to make our unwinding unambiguous
	pix = np.array([np.linspace(0,shape[-2],num=npoint,endpoint=True),
		np.linspace(0,shape[-1],num=npoint,endpoint=True)])
	if corner: pix -= 0.5
	coords = wcs.wcs_pix2world(pix[1],pix[0],0)[::-1]
	if enlib.wcs.is_plain(wcs):
		return np.array(coords).T[[0,-1]]
	else:
		return enlib.utils.unwind(np.array(coords)*enlib.utils.degree).T[[0,-1]]

def enmap(arr, wcs=None, dtype=None, copy=True):
	"""Construct an ndmap from data.

	Parameters
	----------
	arr : array_like
		The data to initialize the map with.
		Must be at least two-dimensional.
	wcs : WCS object
	dtype : data-type, optional
		The data type of the map.
		Default: Same as arr.
	copy : boolean
		If true, arr is copied. Otherwise, a referance is kept."""
	if copy:
		arr = np.asanyarray(arr, dtype=dtype).copy()
	if wcs is None:
		if isinstance(arr, ndmap):
			wcs = arr.wcs
		else:
			wcs = enlib.wcs.WCS(naxis=2)
	return ndmap(arr, wcs)

def empty(shape, wcs=None, dtype=None):
	return enmap(np.empty(shape, dtype=dtype), wcs, copy=False)
def zeros(shape, wcs=None, dtype=None):
	return enmap(np.zeros(shape, dtype=dtype), wcs, copy=False)
def ones(shape, wcs=None, dtype=None):
	return enmap(np.ones(shape, dtype=dtype), wcs, copy=False)
def full(shape, wcs, val, dtype=None):
	return enmap(np.full(shape, val, dtype=dtype), wcs, copy=False)

def posmap(shape, wcs, safe=True, corner=False):
	"""Return an enmap where each entry is the coordinate of that entry,
	such that posmap(shape,wcs)[{0,1},j,k] is the {y,x}-coordinate of
	pixel (j,k) in the map. Results are returned in radians, and
	if safe is true (default), then sharp coordinate edges will be
	avoided."""
	pix    = np.mgrid[:shape[-2],:shape[-1]]
	return ndmap(pix2sky(shape, wcs, pix, safe, corner), wcs)

def pixmap(shape, wcs=None):
	"""Return an enmap where each entry is the pixel coordinate of that entry."""
	res = np.mgrid[:shape[-2],:shape[-1]]
	return res if wcs is None else ndmap(res,wcs)

def pix2sky(shape, wcs, pix, safe=True, corner=False):
	"""Given an array of corner-based pixel coordinates [{y,x},...],
	return sky coordinates in the same ordering."""
	pix = np.asarray(pix).astype(float)
	if corner: pix -= 0.5
	pflat = pix.reshape(pix.shape[0], -1)
	coords = np.asarray(wcs.wcs_pix2world(*(tuple(pflat)[::-1]+(0,)))[::-1])*get_unit(wcs)
	coords = coords.reshape(pix.shape)
	if safe and not enlib.wcs.is_plain(wcs):
		coords = enlib.utils.unwind(coords)
	return coords

def sky2pix(shape, wcs, coords, safe=True, corner=False):
	"""Given an array of coordinates [{dec,ra},...], return
	pixel coordinates with the same ordering. The corner argument
	specifies whether pixel coordinates start at pixel corners
	or pixel centers. This represents a shift of half a pixel.
	If corner is False, then the integer pixel closest to a position
	is round(sky2pix(...)). Otherwise, it is floor(sky2pix(...))."""
	coords = np.asarray(coords)/get_unit(wcs)
	cflat  = coords.reshape(coords.shape[0], -1)
	# Quantities with a w prefix are in wcs ordering (ra,dec)
	wpix = np.asarray(wcs.wcs_world2pix(*tuple(cflat)[::-1]+(0,)))
	if corner: wpix += 0.5
	if safe and not enlib.wcs.is_plain(wcs):
		wshape = shape[-2:][::-1]
		# Put the angle cut as far away from the map as possible.
		# We do this by putting the reference point in the middle
		# of the map.
		wrefpix = np.array(wshape)/2.
		if corner: wrefpix += 0.5
		for i in range(len(wpix)):
			wn = np.abs(360./wcs.wcs.cdelt[i])
			wpix[i] = enlib.utils.rewind(wpix[i], wrefpix[i], wn)
	return wpix[::-1].reshape(coords.shape)

def project(map, shape, wcs, order=3, mode="constant", cval=0.0, force=False, prefilter=True, mask_nan=True):
	"""Project the map into a new map given by the specified
	shape and wcs, interpolating as necessary. Handles nan
	regions in the map by masking them before interpolating.
	This uses local interpolation, and will lose information
	when downgrading compared to averaging down."""
	map  = map.copy()
	# Skip expensive operation is map is compatible
	if not force:
		if enlib.wcs.equal(map.wcs, wcs) and tuple(shape[-2:]) == tuple(shape[-2:]):
			return map
		elif enlib.wcs.is_compatible(map.wcs, wcs) and mode == "constant":
			print "Using extract instead"
			return extract(map, shape, wcs, cval=cval)
	pix  = map.sky2pix(posmap(shape, wcs))
	pmap = enlib.utils.interpol(map, pix, order=order, mode=mode, cval=cval, prefilter=prefilter, mask_nan=mask_nan)
	return ndmap(pmap, wcs)

def extract(map, shape, wcs, omap=None, wrap="auto", op=lambda a,b:b,
		cval=0):
	"""Like project, but only works for pixel-compatible wcs. Much
	faster because it simply copies over pixels. Can be used in
	co-adding by specifying an output map and a combining operation.
	The deafult operation overwrites the output. Use np.ndarray.__iadd__
	to get a copy-less += operation."""
	# First check that our wcs is compatible
	assert enlib.wcs.is_compatible(map.wcs, wcs), "Incompatible wcs in enmap.extract: %s vs. %s" % (str(map.wcs), str(wcs))
	# Find the bounding box of the output in terms of input pixels.
	# This is simple because our wcses are compatible, so they
	# can only differ by a simple pixel offset. Here pixoff is
	# pos_input - pos_output
	if omap is None:
		omap = full(map.shape[:-2]+tuple(shape[-2:]), wcs, cval, map.dtype)
	nphi   = enlib.utils.nint(360/np.abs(map.wcs.wcs.cdelt[0]))
	pixoff = enlib.utils.nint((wcs.wcs.crpix-map.wcs.wcs.crpix) - (wcs.wcs.crval-map.wcs.wcs.crval)/map.wcs.wcs.cdelt)[::-1]
	if wrap: pixoff[1] %= nphi
	# Get bounding boxes in output map coordinates
	obox = np.array([[0,0],[shape[-2],shape[-1]]])
	ibox = np.array([pixoff,pixoff+np.array(map.shape[-2:])])
	# This function copies the intersection of ibox and obox over
	# from imap to omap
	def icopy(imap, omap, ibox, obox, ioff, op):
		uobox = np.array([np.maximum(obox[0],ibox[0]),np.minimum(obox[1],ibox[1])])
		if np.any(uobox[1]-uobox[0] <= 0): return
		uibox = uobox - ioff
		oslice = (Ellipsis,slice(uobox[0,0],uobox[1,0]),slice(uobox[0,1],uobox[1,1]))
		islice = (Ellipsis,slice(uibox[0,0],uibox[1,0]),slice(uibox[0,1],uibox[1,1]))
		omap[oslice] = op(omap[oslice],imap[islice])
	icopy(map, omap, ibox, obox, pixoff, op)
	if wrap:
		icopy(map, omap, ibox-[0,nphi], obox, pixoff-[0,nphi], op)
	return omap

def at(map, pos, order=3, mode="constant", cval=0.0, unit="coord", prefilter=True, mask_nan=True, safe=True):
	if unit != "pix": pos = sky2pix(map.shape, map.wcs, pos, safe=safe)
	return enlib.utils.interpol(map, pos, order=order, mode=mode, cval=cval, prefilter=prefilter, mask_nan=mask_nan)

def argmax(map, unit="coord"):
	"""Return the coordinates of the maximum value in the specified map.
	If map has multiple components, the maximum value for each is returned
	separately, with the last axis being the position. If unit is "pix",
	the position will be given in pixels. Otherwise it will be in physical
	coordinates."""
	return _arghelper(map, np.argmax, unit)
def argmin(map, unit="coord"):
	"""Return the coordinates of the minimum value in the specified map.
	See argmax for details."""
	return _arghelper(map, np.argmin, unit)
def _arghelper(map, func, unit):
	res = func(map.reshape(-1,map.npix),-1)
	res = np.array([np.unravel_index(r, map.shape[-2:]) for r in res])
	res = res.reshape(map.shape[:-2]+(2,))
	if unit == "coord": res = pix2sky(map.shape, map.wcs, res.T).T
	return res

def rand_map(shape, wcs, cov, scalar=False, seed=None,pixel_units=False):
	"""Generate a standard flat-sky pixel-space CMB map in TQU convention based on
	the provided power spectrum. If cov.ndim is 4, 2D power is assumed else 1D
	power is assumed. If pixel_units is True, the 2D power spectra is assumed
	to be in pixel units, not in steradians."""
	if seed is not None: np.random.seed(seed)
	kmap = rand_gauss_iso_harm(shape, wcs, cov, pixel_units)
	if scalar:
		return ifft(kmap).real
	else:
		return harm2map(kmap)

        
        
def rand_gauss(shape, wcs, dtype=None):
	"""Generate a map with random gaussian noise in pixel space."""
	return ndmap(np.random.standard_normal(shape), wcs).astype(dtype,copy=False)

def rand_gauss_harm(shape, wcs):
	"""Mostly equivalent to np.fft.fft2(np.random.standard_normal(shape)),
	but avoids the fft by generating the numbers directly in frequency
	domain. Does not enforce the symmetry requried for a real map. If box is
	passed, the result will be an enmap."""
	return ndmap(np.random.standard_normal(shape)+1j*np.random.standard_normal(shape),wcs)

def rand_gauss_iso_harm(shape, wcs, cov, pixel_units=False):
	"""Generates a random map with component covariance
	cov in harmonic space, where cov is a (comp,comp,l) array or a 
<<<<<<< HEAD
	(comp,comp,Ny,Nx) array. Despite the name, the map doesn't need
	to be isotropic since 2D power spectra are allowed.

	If cov.ndim is 4, cov is assumed to be an array of 2D power spectra.
	else cov is assumed to be an array of 1D power spectra.
	If pixel_units is True, the 2D power spectra is assumed to be in pixel units,
	not in steradians."""
	if cov.ndim==4:
		if not(pixel_units): cov = cov * np.prod(shape[-2:])/area(shape,wcs )
		covsqrt = multi_pow(cov, 0.5)
	else:
		covsqrt = spec2flat(shape, wcs, cov, 0.5, mode="constant")
=======
        (comp,comp,Ny,Nx) array. Despite the name, the map doesn't need
        to be isotropic since 2D power spectra are allowed.

        If cov.ndim is 4, cov is assumed to be an array of 2D power spectra.
        else cov is assumed to be an array of 1D power spectra.
        If pixel_units is True, the 2D power spectra is assumed to be in pixel units,
        not in steradians. 
        """

        if cov.ndim==4:
                if not(pixel_units): cov = cov * np.prod(shape[-2:])/area(shape,wcs )
                covsqrt = multi_pow(cov, 0.5)
        else:
                covsqrt = spec2flat(shape, wcs, cov, 0.5, mode="constant")
>>>>>>> 1f5fdac9
	data = map_mul(covsqrt, rand_gauss_harm(shape, wcs))
	return ndmap(data, wcs)



def extent(shape, wcs, method="default", nsub=None):
	if method == "default": method = extent_model[-1]
	if method == "intermediate":
		return extent_intermediate(shape, wcs)
	elif method == "subgrid":
		return extent_subgrid(shape, wcs, nsub=nsub)
	else:
		raise ValueError("Unrecognized extent method '%s'" % method)

def extent_intermediate(shape, wcs):
	"""Estimate the flat-sky extent of the map as the WCS
	intermediate coordinate extent."""
	return np.abs(wcs.wcs.cdelt[::-1]*shape[-2:]*get_unit(wcs))

# Approximations to physical box size and area are needed
# for transforming to l-space. We can do this by dividing
# our map into a set of rectangles and computing the
# coordinates of their corners. The rectangles are assumed
# to be small, so cos(dec) is constant across them, letting
# us rescale RA by cos(dec) inside each. We also assume each
# rectangle to be .. a rectangle (:D), so area is given by
# two side lengths.
# The total length in each direction could be computed by
# 1. Average of top and bottom length
# 2. Mean of all row lengths
# 3. Area-weighted mean of row lengths
# 4. Some sort of compromise that makes length*height = area.
# To construct the coarser system, slicing won't do, as it
# shaves off some of our area. Instead, we must modify
# cdelt to match our new pixels: cdelt /= nnew/nold
def extent_subgrid(shape, wcs, nsub=None):
	"""Returns an estimate of the "physical" extent of the
	patch given by shape and wcs as [height,width] in
	radians. That is, if the patch were on a sphere with
	radius 1 m, then this function returns approximately how many meters
	tall and wide the patch is. These are defined such that
	their product equals the physical area of the patch.
	Obs: Has trouble with areas near poles."""
	if nsub is None: nsub = 16
	# Create a new wcs with (nsub,nsub) pixels
	wcs = wcs.deepcopy()
	step = (np.asfarray(shape[-2:])/nsub)[::-1]
	wcs.wcs.crpix -= 0.5
	wcs.wcs.cdelt *= step
	wcs.wcs.crpix /= step
	wcs.wcs.crpix += 0.5
	# Get position of all the corners, including the far ones
	pos = posmap([nsub+1,nsub+1], wcs, corner=True)
	# Apply az scaling
	scale = np.zeros([2,nsub,nsub])
	scale[1] = np.cos(0.5*(pos[0,1:,:-1]+pos[0,:-1,:-1]))
	scale[0] = 1
	ly = np.sum(((pos[:,1:,:-1]-pos[:,:-1,:-1])*scale)**2,0)**0.5
	lx = np.sum(((pos[:,:-1,1:]-pos[:,:-1,:-1])*scale)**2,0)**0.5
	# Replace invalid areas with mean
	bad = ~np.isfinite(ly) | ~np.isfinite(lx)
	ly[bad] = np.mean(ly[~bad])
	lx[bad] = np.mean(lx[~bad])
	areas = ly*lx
	# Compute approximate overall lengths
	Ay, Ax = np.sum(areas,0), np.sum(areas,1)
	Ly = np.sum(np.sum(ly,0)*Ay)/np.sum(Ay)
	Lx = np.sum(np.sum(lx,1)*Ax)/np.sum(Ax)
	return np.array([Ly,Lx])

def area(shape, wcs, nsub=0x10):
	"""Returns the area of a patch with the given shape
	and wcs, in steradians."""
	return np.prod(extent(shape, wcs, nsub=nsub))

def pixsize(shape, wcs):
	"""Returns the area of a single pixel, in steradians."""
	return area(shape, wcs)/np.product(shape[-2:])

def pixshape(shape, wcs):
	"""Returns the height and width of a single pixel, in radians."""
	return extent(shape, wcs)/shape[-2:]

def pixsizemap(shape, wcs):
	"""Returns the physical area of each pixel in the map in steradians.
	Heavy for big maps."""
	# First get the coordinates of all the pixel corners
	pix  = np.mgrid[:shape[-2]+1,:shape[-1]+1]
	with enlib.utils.nowarn():
		y, x = pix2sky(shape, wcs, pix, safe=True, corner=True)
	del pix
	dy   = y[1:,1:]-y[:-1,:-1]
	dx   = x[1:,1:]-x[:-1,:-1]
	cy   = np.cos(y)
	dx  *= 0.5*(cy[1:,1:]+cy[:-1,:-1])
	del y, x, cy
	area = dy*dx
	del dy, dx
	area = np.abs(area)
	# Due to wcs fragility, we may have some nans at wraparound points.
	# Fill these with the mean non-nan value. Since most maps will be cylindrical,
	# it makes sense to do this by row
	for a in area:
		bad  = ~np.isfinite(a)
		a[bad] = np.mean(a[~bad])
	return area

def lmap(shape, wcs, oversample=1):
	"""Return a map of all the wavenumbers in the fourier transform
	of a map with the given shape and wcs."""
	ly, lx = laxes(shape, wcs, oversample=oversample)
	data = np.empty((2,ly.size,lx.size))
	data[0] = ly[:,None]
	data[1] = lx[None,:]
	return ndmap(data, wcs)

def modlmap(shape, wcs, oversample=1):
	"""Return a map of all the abs wavenumbers in the fourier transform
	of a map with the given shape and wcs.
<<<<<<< HEAD

        What is lrmap?
=======
>>>>>>> 1f5fdac9
        """
	slmap = lmap(shape,wcs,oversample=oversample)
        return np.sum(slmap**2,0)**0.5

<<<<<<< HEAD

def modrmap(shape, wcs, safe=True, corner=False):
	"""Return an enmap where each entry is the distance from center
	of that entry. Results are returned in radians, and if safe is true
	(default), then sharp coordinate edges will be avoided."""
	slmap = posmap(shape,wcs,safe=safe,corner=corner)
	return np.sum(slmap**2,0)**0.5
=======
def modrmap(shape, wcs, safe=True, corner=False):
	"""Return an enmap where each entry is the distance from center 
        of that entry. Results are returned in radians, and
	if safe is true (default), then sharp coordinate edges will be
	avoided."""
	slmap = posmap(shape,wcs,safe=safe,corner=corner)
        return np.sum(slmap**2,0)**0.5

>>>>>>> 1f5fdac9

def laxes(shape, wcs, oversample=1):
	overample = int(oversample)
	step = extent(shape, wcs)/shape[-2:]
	ly = np.fft.fftfreq(shape[-2]*oversample, step[0])*2*np.pi
	lx = np.fft.fftfreq(shape[-1]*oversample, step[1])*2*np.pi
	if oversample > 1:
		# When oversampling, we want even coverage of fourier-space
		# pixels. Because the pixel value indicates the *center* l
		# of that pixel, we must shift ls when oversampling.
		# E.g. [0,100,200,...] oversample 2 => [-25,25,75,125,175,...],
		# not [0,50,100,150,200,...].
		# And  [0,100,200,...] os 3 => [-33,0,33,66,100,133,...]
		# In general [0,a,2a,3a,...] os n => a*(-1+(2*i+1)/n)/2
		# Since fftfreq generates a*i, the difference is a/2*(-1+1/n)
		def shift(l,a,n): return l+a/2*(-1+1./n)
		ly = shift(ly,ly[oversample],oversample)
		lx = shift(lx,lx[oversample],oversample)
	return ly, lx

def lrmap(shape, wcs, oversample=1):
	"""Return a map of all the wavenumbers in the fourier transform
	of a map with the given shape and wcs."""
	return lmap(shape, wcs, oversample=oversample)[...,:shape[-1]/2+1]

def fft(emap, omap=None, nthread=0, normalize=True):
	"""Performs the 2d FFT of the enmap pixels, returning a complex enmap."""
	res = samewcs(enlib.fft.fft(emap,omap,axes=[-2,-1],nthread=nthread), emap)
	if normalize: res /= np.prod(emap.shape[-2:])**0.5
	return res
def ifft(emap, omap=None, nthread=0, normalize=True):
	"""Performs the 2d iFFT of the complex enmap given, and returns a pixel-space enmap."""
	res = samewcs(enlib.fft.ifft(emap,omap,axes=[-2,-1],nthread=nthread, normalize=False), emap)
	if normalize: res /= np.prod(emap.shape[-2:])**0.5
	return res

# These are shortcuts for transforming from T,Q,U real-space maps to
# T,E,B hamonic maps. They are not the most efficient way of doing this.
# It would be better to precompute the rotation matrix and buffers, and
# use real transforms.
def map2harm(emap, nthread=0, normalize=True):
	"""Performs the 2d FFT of the enmap pixels, returning a complex enmap."""
	emap = samewcs(fft(emap,nthread=nthread,normalize=normalize), emap)
	if emap.ndim > 2 and emap.shape[-3] > 1:
		rot = queb_rotmat(emap.lmap())
		emap[...,-2:,:,:] = map_mul(rot, emap[...,-2:,:,:])
	return emap
def harm2map(emap, nthread=0, normalize=True):
	if emap.ndim > 2 and emap.shape[-3] > 1:
		rot = queb_rotmat(emap.lmap(), inverse=True)
		emap = emap.copy()
		emap[...,-2:,:,:] = map_mul(rot, emap[...,-2:,:,:])
	return samewcs(ifft(emap,nthread=nthread,normalize=normalize), emap).real

def queb_rotmat(lmap, inverse=False):
	# atan2(x,y) instead of (y,x) because Qr points in the
	# tangential direction, not radial. This matches flipperpol too.
	# This corresponds to the Healpix convention. To get IAU,
	# flip the sign of a.
<<<<<<< HEAD
        if iau_convention:
                sgn = -1
        else:
                sgn = 1
	a    = sgn*2*np.arctan2(-lmap[1], lmap[0])
	c, s = np.cos(a), np.sin(a)
	if inverse: s = -s
	return samewcs(np.array([[c,-s],[s,c]]),lmap)
=======
>>>>>>> 1f5fdac9

        sgn = -1 if iau_convention else 1
        a    = sgn*2*np.arctan2(-lmap[1], lmap[0])
        c, s = np.cos(a), np.sin(a)
        if inverse: s = -s
        return samewcs(np.array([[c,-s],[s,c]]),lmap)

	
def rotate_pol(emap, angle, comps=[-2,-1]):
	c, s = np.cos(2*angle), np.sin(2*angle)
	res = emap.copy()
	res[...,comps[0],:,:] = c*emap[...,comps[0],:,:] - s*emap[...,comps[1],:,:]
	res[...,comps[1],:,:] = s*emap[...,comps[0],:,:] + c*emap[...,comps[1],:,:]
	return res

def map_mul(mat, vec):
	"""Elementwise matrix multiplication mat*vec. Result will have
	the same shape as vec. Multiplication happens along the first indices.
	This function is buggy when mat is not square (in the multiplication
	dimensions). This is due to the reshape at the end. I should figure out
	what code depends on that, and decide what I really want this function
	to do."""
	oshape= vec.shape
	if len(oshape) == 2: oshape = (1,)+oshape
	tvec = np.reshape(vec, oshape)
	# It is a bit clunky to get einsum to handle arbitrary numbers of dimensions.
	vpre  = "".join([chr(ord('a')+i) for i in range(len(oshape)-3)])
	mpre  = vpre[vec.ndim-(mat.ndim-1):]
	data  = np.reshape(np.einsum("%sxyzw,%syzw->%sxzw" % (mpre,vpre,vpre), mat, tvec), vec.shape)
	return samewcs(data, mat, vec)

def smooth_gauss(emap, sigma):
	"""Smooth the map given as the first argument with a gaussian beam
	with the given standard deviation in radians."""
	if sigma == 0: return emap.copy()
	f  = map2harm(emap)
	l2 = np.sum(emap.lmap()**2,0)
	f *= np.exp(-0.5*l2*sigma**2)
	return harm2map(f)

def calc_window(shape):
	"""Compute fourier-space window function. Like the other fourier-based
	functions in this module, equi-spaced pixels are assumed. Since the
	window function is separable, it is returned as an x and y part,
	such that window = wy[:,None]*wx[None,:]."""
	wy = np.sinc(np.fft.fftfreq(shape[-2]))
	wx = np.sinc(np.fft.fftfreq(shape[-1]))
	return wy, wx

def apply_window(emap, pow=1.0):
	"""Apply the pixel window function to the specified power to the map,
	returning a modified copy. Use pow=-1 to unapply the pixel window."""
	wy, wx = calc_window(emap.shape)
	return ifft(fft(emap) * wy[:,None]**pow * wx[None,:]**pow).real

def samewcs(arr, *args):
	"""Returns arr with the same wcs information as the first enmap among args.
	If no mathces are found, arr is returned as is."""
	for m in args:
		try: return ndmap(arr, m.wcs)
		except AttributeError: pass
	return arr

# Idea: Make geometry a class with .shape and .wcs members.
# Make a function that takes (foo,bar) and returns a geometry,
# there (foo,bar) can either be (shape,wcs) or (geometry,None).
# Use that to make everything that currently accepts shape, wcs
# transparently accept geometry. This will free us from having
# to drag around a shape, wcs pair all the time.
def geometry(pos, res=None, shape=None, proj="cea", deg=False, pre=(), **kwargs):
	"""Consruct a shape,wcs pair suitable for initializing enmaps.
	pos can be either a [2] center position or a [{from,to},2]
	bounding box. At least one of res or shape must be specified.
	If res is specified, it must either be a number, in
	which the same resolution is used in each direction,
	or [2]. If shape is specified, it must be [2]. All angles
	are given in radians."""
	# We use radians by default, while wcslib uses degrees, so need to rescale.
	# The exception is when we are using a plain, non-spherical wcs, in which case
	# both are unitless. So undo the scaling in this case.
	scale = 1 if deg else 1/enlib.utils.degree
	if proj == "plain": scale *= enlib.utils.degree
	pos = np.asarray(pos)*scale
	if res is not None: res = np.asarray(res)*scale
	wcs = enlib.wcs.build(pos, res, shape, rowmajor=True, system=proj, **kwargs)
	if shape is None:
		# Infer shape. WCS does not allow us to wrap around the
		# sky, so shape mustn't be large enough to make that happen.
		# Our relevant pixel coordinates go from (-0.5,-0.5) to
		# shape-(0.5,0.5). We assume that wcs.build has already
		# assured the former. Our job is to find shape that puts
		# the top edge close to the requested value, while still
		# being valied. If we always round down, we should be safe:
		faredge = wcs.wcs_world2pix(pos[1:2,::-1],0)[0,::-1]
		shape = tuple(np.floor(faredge+0.5).astype(int))
	return pre+tuple(shape), wcs

def fullsky_geometry(res=None, shape=None, dims=(), proj="car"):
	"""Build an enmap covering the full sky, with the outermost pixel centers
	at the poles and wrap-around points. Assumes a CAR (clenshaw curtis variant)
	projection for now."""
	assert proj == "car", "Only CAR fullsky geometry implemented"
	if shape is None:
		res   = np.zeros(2)+res
		shape = ([1*np.pi,2*np.pi]/res+0.5).astype(int)
	ny,nx = shape
	wcs   = enlib.wcs.WCS(naxis=2)
	wcs.wcs.crval = [0,0]
	wcs.wcs.cdelt = [-360./nx,180./ny]
	wcs.wcs.crpix = [nx/2+1,ny/2+1]
	wcs.wcs.ctype = ["RA---CAR","DEC--CAR"]
	return dims+(ny+1,nx+0), wcs

def create_wcs(shape, box=None, proj="cea"):
	if box is None:
		box = np.array([[-1,-1],[1,1]])*0.5*10
		if proj != "plain": box *= enlib.utils.degree
	return enlib.wcs.build(box, shape=shape, rowmajor=True, system=proj)

def spec2flat(shape, wcs, cov, exp=1.0, mode="constant", oversample=1, smooth="auto"):
	"""Given a (ncomp,ncomp,l) power spectrum, expand it to harmonic map space,
	returning (ncomp,ncomp,y,x). This involves a rescaling which converts from
	power in terms of multipoles, to power in terms of 2d frequency.
	The optional exp argument controls the exponent of the rescaling factor.
	To use this with the inverse power spectrum, pass exp=-1, for example.
	If apply_exp is True, the power spectrum will be taken to the exp'th
	power. Otherwise, it is assumed that this has already been done, and
	the exp argument only controls the normalization of the result.

	It is irritating that this function needs to know what kind of matrix
	it is expanding, but I can't see a way to avoid it. Changing the
	units of harmonic space is not sufficient, as the following demonstrates:
	  m = harm2map(map_mul(spec2flat(s, b, multi_pow(ps, 0.5), 0.5), map2harm(rand_gauss(s,b))))
	The map m is independent of the units of harmonic space, and will be wrong unless
	the spectrum is properly scaled. Since this scaling depends on the shape of
	the map, this is the appropriate place to do so, ugly as it is."""
	oshape= tuple(shape)
	if len(oshape) == 2: oshape = (1,)+oshape
	ls = np.sum(lmap(oshape, wcs, oversample=oversample)**2,0)**0.5
	if smooth == "auto":
		# Determine appropriate fourier-scale smoothing based on 2d fourer
		# space resolution. We wish to smooth by about this width to approximate
		# averaging over sub-grid modes
		smooth = 0.5*(ls[1,0]+ls[0,1])
		smooth /= 3.41 # 3.41 is an empirical factor
	if smooth > 0:
		cov = smooth_spectrum(cov, kernel="gauss", weight="mode", width=smooth)
	# Translate from steradians to pixels
	cov = cov * np.prod(shape[-2:])/area(shape,wcs) 
	if exp != 1.0: cov = multi_pow(cov, exp)
	cov[~np.isfinite(cov)] = 0
	cov   = cov[:oshape[-3],:oshape[-3]]
	# Use order 1 because we will perform very short interpolation, and to avoid negative
	# values in spectra that must be positive (and it's faster)
	res = ndmap(enlib.utils.interpol(cov, np.reshape(ls,(1,)+ls.shape),mode=mode, mask_nan=False, order=1),wcs)
	res = downgrade(res, oversample)
	return res

def spec2flat_corr(shape, wcs, cov, exp=1.0, mode="constant"):
	oshape= tuple(shape)
	if len(oshape) == 2: oshape = (1,)+oshape
	if exp != 1.0: cov = multi_pow(cov, exp)
	cov[~np.isfinite(cov)] = 0
	cov = cov[:oshape[-3],:oshape[-3]]
	# Convert power spectrum to correlation
	ext  = extent(shape,wcs)
	rmax = np.sum(ext**2)**0.5
	res  = np.max(ext/shape[-2:])
	nr   = rmax/res
	r    = np.arange(nr)*rmax/nr
	corrfun = enlib.powspec.spec2corr(cov, r)
	# Interpolate it 2d. First get the pixel positions
	# (remember to move to the corner because this is
	# a correlation function)
	dpos = posmap(shape, wcs)
	dpos -= dpos[:,None,None,dpos.shape[-2]/2,dpos.shape[-1]/2]
	ipos = np.arccos(np.cos(dpos[0])*np.cos(dpos[1]))*nr/rmax
	corr2d = enlib.utils.interpol(corrfun, ipos.reshape((-1,)+ipos.shape), mode=mode, mask_nan=False, order=1)
	corr2d = np.roll(corr2d, -corr2d.shape[-2]/2, -2)
	corr2d = np.roll(corr2d, -corr2d.shape[-1]/2, -1)
	corr2d = ndmap(corr2d, wcs)
	return fft(corr2d).real * np.product(shape[-2:])**0.5

def smooth_spectrum(ps, kernel="gauss", weight="mode", width=1.0):
	"""Smooth the spectrum ps with the given kernel, using the given weighting."""
	ps = np.asanyarray(ps)
	pflat = ps.reshape(-1,ps.shape[-1])
	nspec,nl = pflat.shape
	# Set up the kernel array
	K = np.zeros((nspec,nl))
	l = np.arange(nl)
	if isinstance(kernel, basestring):
		if kernel == "gauss":
			K[:] = np.exp(-0.5*(l/width)**2)
		elif kernel == "step":
			K[:,:int(width)] = 1
		else:
			raise ValueError("Unknown kernel type %s in smooth_spectrum" % kernel)
	else:
		tmp = np.atleast_2d(kernel)
		K[:,:tmp.shape[-1]] = tmp[:,:K.shape[-1]]
	# Set up the weighting scheme
	W = np.zeros((nspec,nl))
	if isinstance(weight, basestring):
		if weight == "mode":
			W[:] = l[None,:]**2
		elif weight == "uniform":
			W[:] = 1
		else:
			raise ValueError("Unknown weighting scheme %s in smooth_spectrum" % weight)
	else:
		tmp = np.atleast_2d(weight)
		assert tmp.shape[-1] == W.shape[-1], "Spectrum weight must have the same length as spectrum"
	pWK = _convolute_sym(pflat*W, K)
	WK  = _convolute_sym(W, K)
	res = pWK/WK
	return res.reshape(ps.shape)

def _convolute_sym(a,b):
	sa = np.concatenate([a,a[:,-2:0:-1]],-1)
	sb = np.concatenate([b,b[:,-2:0:-1]],-1)
	fa = enlib.fft.rfft(sa)
	fb = enlib.fft.rfft(sb)
	sa = enlib.fft.ifft(fa*fb,sa,normalize=True)
	return sa[:,:a.shape[-1]]

def multi_pow(mat, exp, axes=[0,1]):
	"""Raise each sub-matrix of mat (ncomp,ncomp,...) to
	the given exponent in eigen-space."""
	return samewcs(enlib.utils.eigpow(mat, exp, axes=axes), mat)

def downgrade(emap, factor):
	"""Returns enmap "emap" downgraded by the given integer factor
	(may be a list for each direction, or just a number) by averaging
	inside pixels."""
	fact = np.full(2, 1, dtype=int)
	fact[:] = factor
	tshape = emap.shape[-2:]/fact*fact
	res = np.mean(np.reshape(emap[...,:tshape[0],:tshape[1]],emap.shape[:-2]+(tshape[0]/fact[0],fact[0],tshape[1]/fact[1],fact[1])),(-3,-1))
	return ndmap(res, emap[...,::fact[0],::fact[1]].wcs)

def upgrade(emap, factor):
	"""Upgrade emap to a larger size using nearest neighbor interpolation,
	returning the result. More advanced interpolation can be had using
	enmap.interpolate."""
	fact = np.full(2,1).astype(int)
	fact[:] = factor
	res = np.tile(emap.copy().reshape(emap.shape[:-2]+(emap.shape[-2],1,emap.shape[-1],1)),(1,fact[0],1,fact[1]))
	res = res.reshape(res.shape[:-4]+(np.product(res.shape[-4:-2]),np.product(res.shape[-2:])))
	# Correct the WCS information
	for j in range(2):
		res.wcs.wcs.crpix[j] -= 0.5
		res.wcs.wcs.crpix[j] *= fact[1-j]
		res.wcs.wcs.cdelt[j] /= fact[1-j]
		res.wcs.wcs.crpix[j] += 0.5
	return res

def pad(emap, pix, return_slice=False,wrap=False):
	"""Pad enmap "emap", creating a larger map with zeros filled in on the sides.
	How much to pad is controlled via pix. If pix is a scalar, it specifies the number
	of pixels to add on all sides. If it is 1d, it specifies the number of pixels to add
	at each end for each axis. If it is 2d, the number of pixels to add at each end
	of an axis can be specified individually."""
	pix = np.asarray(pix,dtype=int)
	if pix.ndim == 0:
		pix = np.array([[pix,pix],[pix,pix]])
	elif pix.ndim == 1:
		pix = np.array([pix,pix])
	# Exdend the wcs in each direction.
	w = emap.wcs.deepcopy()
	w.wcs.crpix += pix[0,::-1]
	# Construct a slice between the new and old map
	res = zeros(emap.shape[:-2]+tuple([s+sum(p) for s,p in zip(emap.shape[-2:],pix.T)]),wcs=w, dtype=emap.dtype)
	mslice = (Ellipsis,slice(pix[0,0],res.shape[-2]-pix[1,0]),slice(pix[0,1],res.shape[-1]-pix[1,1]))
	res[mslice] = emap
	if wrap:
		res[...,:pix[0,0],:]  = res[...,-pix[0,0]-pix[1,0]:-pix[1,0],:]
		res[...,-pix[1,0]:,:] = res[...,pix[0,0]:pix[0,0]+pix[1,0],:]
		res[...,:,:pix[0,1]]  = res[...,:,-pix[0,1]-pix[1,1]:-pix[1,1]]
		res[...,:,-pix[1,1]:] = res[...,:,pix[0,1]:pix[0,1]+pix[1,1]]
	return (res,mslice) if return_slice else res

def find_blank_edges(m, value="auto"):
	"""Returns blanks[{front,back},{y,x}], the size of the blank area
	at the beginning and end of each axis of the map, where the argument
	"value" determines which value is considered blank. Can be a float value,
	or the strings "auto" or "none". Auto will choose the value that maximizes
	the edge area considered blank. None will result in nothing being consideered blank."""
	if value is "auto":
		# Find the median value along each edge
		medians = [np.median(m[...,:,i],-1) for i in [0,-1]] + [np.median(m[...,i,:],-1) for i in [0,-1]]
		bs = [find_blank_edges(m, med) for med in medians]
		nb = [np.product(np.sum(b,0)) for b in bs]
		blanks = bs[np.argmax(nb)]
		return blanks
	elif value is "none":
		# Don't use any values for cropping, so no cropping is done
		return np.zeros([2,2],dtype=int)
	else:
		value   = np.asarray(value)
		# Find which rows and cols consist entirely of the given value
		hitmask = np.all(np.isclose(m.T, value.T, equal_nan=True, rtol=1e-6, atol=0).T,axis=tuple(range(m.ndim-2)))
		hitrows = np.all(hitmask,1)
		hitcols = np.all(hitmask,0)
		# Find the first and last row and col which aren't all the value
		blanks  = np.array([
			np.where(~hitrows)[0][[0,-1]],
			np.where(~hitcols)[0][[0,-1]]]
			).T
		blanks[1] = m.shape[-2:]-blanks[1]-1
		return blanks

def autocrop(m, method="plain", value="auto", margin=0, factors=None, return_info=False):
	"""Adjust the size of m to be more fft-friendly. If possible,
	blank areas at the edge of the map are cropped to bring us to a nice
	length. If there there aren't enough blank areas, the map is padded
	instead. If value="none" no values are considered blank, so no cropping
	will happen. This can be used to autopad for fourier-friendliness."""
	blanks  = find_blank_edges(m, value=value)
	nblank  = np.sum(blanks,0)
	# Find the first good sizes larger than the unblank lengths
	minshape  = m.shape[-2:]-nblank+margin
	if method == "plain":
		goodshape = minshape
	elif method == "fft":
		goodshape = np.array([enlib.fft.fft_len(l, direction="above", factors=None) for l in minshape])
	else:
		raise ValueError("Unknown autocrop method %s!" % method)
	# Pad if necessary
	adiff   = np.maximum(0,goodshape-m.shape[-2:])
	padding = [[0,0],[0,0]]
	if any(adiff>0):
		padding = [adiff,[0,0]]
		m = pad(m, padding)
		blanks[0] += adiff
		nblank = np.sum(blanks,0)
	# Then crop to goodshape
	tocrop = m.shape[-2:]-goodshape
	lower  = np.minimum(tocrop,blanks[0])
	upper  = tocrop-lower
	s      = (Ellipsis,slice(lower[0],m.shape[-2]-upper[0]),slice(lower[1],m.shape[-1]-upper[1]))
	class PadcropInfo:
		slice   = s
		pad     = padding
	if return_info:
		return m[s], PadcropInfo
	else:
		return m[s]

def padcrop(m, info):
	return pad(m, info.pad)[info.slice]


def grad(m):
	"""Returns the gradient of the map m as [2,...]."""
        return gradf(fft(m),normalized=True)

<<<<<<< HEAD
def gradf(kmap,normalized=False):
	"""Returns the gradient of the fourier transformed map kmap as [2,...]."""
=======

def gradf(kmap,normalized=False):
	"""Returns the gradient of the fourier transformed map kmap as [2,...].
        If normalized is True, assumes kmap came from fft(...,normalize=True)
        """
>>>>>>> 1f5fdac9
        if not(normalized): kmap /= np.prod(kmap.shape[-2:])**0.5
	return ifft(kmap*_widen(kmap.lmap(),kmap.ndim+1)*1j).real

def grad_pix(m):
	"""The gradient of map m expressed in units of pixels.
	Not the same as the gradient of m with resepect to pixels.
	Useful for avoiding sky2pix-calls for e.g. lensing,
	and removes the complication of axes that increase in
	nonstandard directions."""
	return grad(m)*(m.shape[-2:]/m.extent())[(slice(None),)+(None,)*m.ndim]

def grad_pixf(kmap,normalized=False):
<<<<<<< HEAD
	"""The gradient of map m expressed in units of pixels.
=======
	"""The gradient of the fourier transformed map kmap 
        expressed in units of pixels.
        If normalized is True, assumes kmap came from fft(...,normalize=True).
>>>>>>> 1f5fdac9
	Not the same as the gradient of m with resepect to pixels.
	Useful for avoiding sky2pix-calls for e.g. lensing,
	and removes the complication of axes that increase in
	nonstandard directions."""
	return gradf(kmap,normalized=normalized)*(kmap.shape[-2:]/kmap.extent())[(slice(None),)+(None,)*kmap.ndim]


def div(m,normalize=True):
	"""Returns the divergence of the map m[2,...] as [...]."""
	return ifft(np.sum(fft(m,normalize=normalize)*_widen(m.lmap(),m.ndim)*1j,0)).real

def _widen(map,n):
	"""Helper for gard and div. Adds degenerate axes between the first
	and the last two to give the map a total dimensionality of n."""
	return map[(slice(None),) + (None,)*(n-3) + (slice(None),slice(None))]

def apod(m, width, profile="cos", fill="zero"):
	width = np.minimum(np.zeros(2)+width,m.shape[-2:]).astype(np.int32)
	if profile == "cos":
		a = [0.5*(1-np.cos(np.linspace(0,np.pi,w))) for w in width]
	else:
		raise ValueError("Unknown apodization profile %s" % profile)
	res = m.copy()
	if fill == "mean":
		offset = np.asarray(np.mean(res,(-2,-1)))[...,None,None]
		res -= offset
	if width[0] > 0:
		res[...,:width[0],:] *= a[0][:,None]
		res[...,-width[0]:,:] *= a[0][::-1,None]
	if width[1] > 0:
		res[...,:,:width[1]] *= a[1][None,:]
		res[...,:,-width[1]:]  *= a[1][None,::-1]
	if fill == "mean":
		res += offset
	return res

def radial_average(map, center=[0,0], step=1.0):
	"""Produce a radial average of the given map that's centered on zero"""
	center = np.asarray(center)
	pos  = map.posmap()-center[:,None,None]
	rads = np.sum(pos**2,0)**0.5
	# Our resolution should be step times the highest resolution direction.
	res = np.min(map.extent()/map.shape[-2:])*step
	n   = int(np.max(rads/res))
	orads = np.arange(n)*res
	rinds = (rads/res).reshape(-1).astype(int)
	# Ok, rebin the map. We use this using bincount, which can be a bit slow
	mflat = map.reshape((-1,)+map.shape[-2:])
	mout = np.zeros((len(mflat),n))
	for i, m in enumerate(mflat):
		mout[i] = (np.bincount(rinds, weights=m.reshape(-1))/np.bincount(rinds))[:n]
	mout = mout.reshape(map.shape[:-2]+mout.shape[1:])
	return mout, orads

def padslice(map, box, default=np.nan):
	"""Equivalent to map[...,box[0,0]:box[1,0],box[0,1]:box[1,1]], except that
	pixels outside the map are treated as actually being present, but filled with
	the value given by "default". Hence, ther esult will always have size box[1]-box[0]."""
	box = np.asarray(box).astype(int)
	# Construct our output map
	wcs = map.wcs.deepcopy()
	wcs.wcs.crpix -= box[0,::-1]
	res = full(map.shape[:-2]+tuple(box[1]-box[0]), wcs, default, map.dtype)
	# Get the (possibly smaller) box for the valid pixels of the input map
	ibox = np.maximum(0,np.minimum(np.array(map.shape[-2:])[None],box))
	# Copy over the relevant region
	o, w = ibox[0]-box[0], ibox[1]-ibox[0]
	res[...,o[0]:o[0]+w[0],o[1]:o[1]+w[1]] = map[...,ibox[0,0]:ibox[1,0],ibox[0,1]:ibox[1,1]]
	return res

def tile_maps(maps):
	"""Given a 2d list of enmaps representing contiguous tiles in the
	same global pixelization, stack them into a total map and return it.
	E.g. if maps = [[a,b],[c,d]], then the result would be
	      c d
	map = a b
	"""
	# First stack the actual data:
	m = np.concatenate([np.concatenate(row,-1) for row in maps],-2)
	# Then figure out the wcs of the result. crpix counts from the
	# lower left corner, so a and the total map should have the same wcs
	m = samewcs(m, maps[0][0])
	return m

def stamps(map, pos, shape, aslist=False):
	"""Given a map, extract a set of identically shaped postage stamps with corners
	at pos[ntile,2]. The result will be an enmap with shape [ntile,...,ny,nx]
	and a wcs appropriate for the *first* tile only. If that is not the
	behavior wanted, you can specify aslist=True, in which case the result
	will be a list of enmaps, each with the correct wcs."""
	shape = np.zeros(2)+shape
	pos   = np.asarray(pos)
	res   = []
	for p in pos:
		res.append(padslice(map, [p,p+shape]))
	if aslist: return res
	res = samewcs(np.array(res),res[0])
	return res

def to_healpix(imap, omap=None, nside=0, order=3, chunk=100000, destroy_input=False):
	"""Project the enmap "imap" onto the healpix pixelization. If omap is given,
	the output will be written to it. Otherwise, a new healpix map will be constructed.
	The healpix map must be in RING order. nside controls the resolution of the output map.
	If 0, nside is chosen such that the output map is higher resolution than the input.
	This is needed to avoid losing information. To go to a lower-resolution output map,
	you should first degrade the input map. The chunk argument affects the speed/memory
	tradeoff of the function. Higher values use more memory, and might (and might not)
	give higher speed. If destroy_input is True, then the input map will be prefiltered
	in-place, which saves memory but modifies its values."""
	import healpy
	if not destroy_input and order > 1: imap = imap.copy()
	if order > 1:
		imap = enlib.utils.interpol_prefilter(imap, order=order, inplace=True)
	if omap is None:
		# Generate an output map
		if not nside:
			npix_full_cyl = 4*np.pi/imap.pixsize()
			nside = 2**int(np.floor(np.log2((npix_full_cyl/12)**0.5)))
		npix = 12*nside**2
		omap = np.zeros(imap.shape[:-2]+(npix,),imap.dtype)
	else:
		nside = healpy.npix2nside(omap.shape[-1])
	npix = omap.shape[-1]
	# Interpolate values at output pixel positions
	for i in range(0, npix, chunk):
		pos   = np.array(healpy.pix2ang(nside, np.arange(i, min(npix,i+chunk))))
		# Healpix uses polar angle, not dec
		pos[0] = np.pi/2 - pos[0]
		omap[...,i:i+chunk] = imap.at(pos, order=order, mask_nan=False, prefilter=False)
	return omap

def to_flipper(imap, omap=None, unpack=True):
	"""Convert the enmap "imap" into a flipper map with the same geometry. If
	omap is given, the output will be written to it. Otherwise, a an array of
	flipper maps will be constructed. If the input map has dimensions
	[a,b,c,ny,nx], then the output will be an [a,b,c] array with elements
	that are flipper maps with dimension [ny,nx]. The exception is for
	a 2d enmap, which is returned as a plain flipper map, not a
	0-dimensional array of flipper maps. To avoid this unpacking, pass

	Flipper needs cdelt0 to be in decreasing order. This function ensures that,
	at the cost of losing the original orientation. Hence to_flipper followed
	by from_flipper does not give back an exactly identical map to the one
	on started with.
	"""
	import flipper
	if imap.wcs.wcs.cdelt[0] > 0: imap = imap[...,::-1]
	# flipper wants a different kind of wcs object than we have.
	header = imap.wcs.to_header(relax=True)
	header['NAXIS']  = 2
	header['NAXIS1'] = imap.shape[-1]
	header['NAXIS2'] = imap.shape[-2]
	flipwcs = flipper.liteMap.astLib.astWCS.WCS(header, mode="pyfits")
	iflat = imap.preflat
	if omap is None:
		omap = np.empty(iflat.shape[:-2],dtype=object)
	for i, m in enumerate(iflat):
		omap[i] = flipper.liteMap.liteMapFromDataAndWCS(iflat[i], flipwcs)
	omap = omap.reshape(imap.shape[:-2])
	if unpack and omap.ndim == 0: return omap.reshape(-1)[0]
	else: return omap

def from_flipper(imap, omap=None):
	"""Construct an enmap from a flipper map or array of flipper maps imap.
	If omap is specified, it must have the correct shape, and the data will
	be written there."""
	imap   = np.asarray(imap)
	first  = imap.reshape(-1)[0]
	# flipper and enmap wcs objects come from different wcs libraries, so
	# they must be converted
	wcs    = enlib.wcs.WCS(first.wcs.header).sub(2)
	if omap is None:
		omap = empty(imap.shape + first.data.shape, wcs, first.data.dtype)
	# Copy over all components
	iflat = imap.reshape(-1)
	for im, om in zip(iflat, omap.preflat):
		om[:] = im.data
	omap = fix_endian(omap)
	return omap

############
# File I/O #
############

def write_map(fname, emap, fmt=None, extra={}):
	"""Writes an enmap to file. If fmt is not passed,
	the file type is inferred from the file extension, and can
	be either fits or hdf. This can be overriden by
	passing fmt with either 'fits' or 'hdf' as argument."""
	if fmt == None:
		if   fname.endswith(".hdf"):     fmt = "hdf"
		elif fname.endswith(".fits"):    fmt = "fits"
		elif fname.endswith(".fits.gz"): fmt = "fits"
		else: fmt = "fits"
	if fmt == "fits":
		write_fits(fname, emap, extra=extra)
	elif fmt == "hdf":
		write_hdf(fname, emap, extra=extra)
	else:
		raise ValueError

def read_map(fname, fmt=None, sel=None, hdu=None):
	"""Read an enmap from file. The file type is inferred
	from the file extension, unless fmt is passed.
	fmt must be one of 'fits' and 'hdf'."""
	toks = fname.split(":")
	fname = toks[0]
	if fmt == None:
		if   fname.endswith(".hdf"):     fmt = "hdf"
		elif fname.endswith(".fits"):    fmt = "fits"
		elif fname.endswith(".fits.gz"): fmt = "fits"
		else: fmt = "fits"
	if fmt == "fits":
		res = read_fits(fname, sel=sel, hdu=hdu)
	elif fmt == "hdf":
		res = read_hdf(fname, sel=sel)
	else:
		raise ValueError
	if len(toks) > 1:
		res = eval("res"+":".join(toks[1:]))
	return res

def read_map_geometry(fname, fmt=None, hdu=None):
	"""Read an enmap from file. The file type is inferred
	from the file extension, unless fmt is passed.
	fmt must be one of 'fits' and 'hdf'."""
	toks = fname.split(":")
	fname = toks[0]
	if fmt == None:
		if   fname.endswith(".hdf"):     fmt = "hdf"
		elif fname.endswith(".fits"):    fmt = "fits"
		elif fname.endswith(".fits.gz"): fmt = "fits"
		else: fmt = "fits"
	if fmt == "fits":
		return read_fits_geometry(fname, hdu=hdu)
	elif fmt == "hdf":
		return read_hdf_geometry(fname)
	else:
		raise ValueError
	return res

def write_fits(fname, emap, extra={}):
	"""Write an enmap to a fits file."""
	# The fits write routines may attempt to modify
	# the map. So make a copy.
	emap = enmap(emap, copy=True)
	# Get our basic wcs header
	header = emap.wcs.to_header(relax=True)
	# Add our map headers
	header['NAXIS'] = emap.ndim
	for i,n in enumerate(emap.shape[::-1]):
		header['NAXIS%d'%(i+1)] = n
	for key, val in extra.items():
		header[key] = val
	hdus   = astropy.io.fits.HDUList([astropy.io.fits.PrimaryHDU(emap, header)])
	with warnings.catch_warnings():
		warnings.filterwarnings('ignore')
		hdus.writeto(fname, clobber=True)

def read_fits(fname, hdu=None, sel=None, sel_threshold=10e6):
	"""Read an enmap from the specified fits file. By default,
	the map and coordinate system will be read from HDU 0. Use
	the hdu argument to change this. The map must be stored as
	a fits image. If sel is specified, it should be a slice
	that will be applied to the image before reading. This avoids
	reading more of the image than necessary."""
	if hdu is None: hdu = 0
	hdu = astropy.io.fits.open(fname)[hdu]
	if hdu.header["NAXIS"] < 2:
		raise ValueError("%s is not an enmap (only %d axes)" % (fname, hdu.header["NAXIS"]))
	with warnings.catch_warnings():
		wcs = enlib.wcs.WCS(hdu.header).sub(2)
	# Slice if requested. Slicing at this point avoids unneccessary
	# I/O and memory usage.
	if sel:
		# First slice the wcs
		sel1, sel2 = enlib.slice.split_slice(sel, [len(hdu.shape)-2,2])
		_, wcs = slice_wcs(hdu.shape, wcs, sel2)
		# hdu.section is pretty slow. Work around that by not applying it
		# for small maps, and by not applying it along the last axis for the rest.
		if hdu.size > sel_threshold:
			sel1, sel2 = enlib.slice.split_slice(sel, [len(hdu.shape)-1,1])
			data = hdu.section[sel1]
			data = data[(Ellipsis,)+sel2]
		else:
			data = hdu.data
			data = data[sel]
	else: data = hdu.data
	res = fix_endian(ndmap(data, wcs))
	return res

def read_fits_geometry(fname, hdu=None):
	"""Read an enmap wcs from the specified fits file. By default,
	the map and coordinate system will be read from HDU 0. Use
	the hdu argument to change this. The map must be stored as
	a fits image."""
	if hdu is None: hdu = 0
	hdu = astropy.io.fits.open(fname)[hdu]
	if hdu.header["NAXIS"] < 2:
		raise ValueError("%s is not an enmap (only %d axes)" % (fname, hdu.header["NAXIS"]))
	with warnings.catch_warnings():
		wcs = enlib.wcs.WCS(hdu.header).sub(2)
	shape = tuple([hdu.header["NAXIS%d"%(i+1)] for i in range(hdu.header["NAXIS"])[::-1]])
	return shape, wcs

def write_hdf(fname, emap, extra={}):
	"""Write an enmap as an hdf file, preserving all
	the WCS metadata."""
	import h5py
	emap = enmap(emap, copy=False)
	with h5py.File(fname, "w") as hfile:
		hfile["data"] = emap
		header = emap.wcs.to_header()
		for key in header:
			hfile["wcs/"+key] = header[key]
		for key, val in extra.items():
			hfile[key] = val

def read_hdf(fname, sel=None):
	"""Read an enmap from the specified hdf file. Two formats
	are supported. The old enmap format, which simply used
	a bounding box to specify the coordinates, and the new
	format, which uses WCS properties. The latter is used if
	available. With the old format, plate carree projection
	is assumed. Note: some of the old files have a slightly
	buggy wcs, which can result in 1-pixel errors."""
	import h5py
	with h5py.File(fname,"r") as hfile:
		data = hfile["data"]
		hwcs = hfile["wcs"]
		header = astropy.io.fits.Header()
		for key in hwcs:
			header[key] = hwcs[key].value
		wcs = enlib.wcs.WCS(header).sub(2)
		# Slice if requested. Slicing at this point avoids unneccessary
		# data actually being read
		if sel:
			sel1, sel2 = enlib.slice.split_slice(sel, [data.ndim-2,2])
			_, wcs = slice_wcs(data.shape, wcs, sel2)
			data   = data[sel]
		res = fix_endian(ndmap(data.value, wcs))
	return res

def read_hdf_geometry(fname):
	"""Read an enmap wcs from the specified hdf file."""
	import h5py
	with h5py.File(fname,"r") as hfile:
		hwcs = hfile["wcs"]
		header = astropy.io.fits.Header()
		for key in hwcs:
			header[key] = hwcs[key].value
		wcs   = enlib.wcs.WCS(header).sub(2)
		shape = hfile["data"].shape
	return shape, wcs

<<<<<<< HEAD
<<<<<<< HEAD

=======
>>>>>>> 1f5fdac9
def get_enmap_patch(width_arcmin,px_res_arcmin,proj="car",pol=False,height_arcmin=None,xoffset_degree=0.,yoffset_degree=0.):
    hwidth = width_arcmin/2.
    if height_arcmin is None:
            vwidth = hwidth
    else:
            vwidth = height_arcmin/2.
    arcmin =  enlib.utils.arcmin
    degree =  enlib.utils.degree
    shape, wcs = geometry(pos=[[-hwidth*arcmin+yoffset_degree*degree,-vwidth*arcmin+xoffset_degree*degree],[hwidth*arcmin+yoffset_degree*degree,vwidth*arcmin+xoffset_degree*degree]], res=px_res_arcmin*arcmin, proj=proj)
    if pol: shape = (3,)+shape
    return shape, wcs


def power_from_fourier_teb(kmap1,kmap2=None):
        pass

def power_from_teb(map1,map2=None,mask1=None,mask2=None):
        pass


def power_from_fourier_iqu(map1,map2=None,mask1=None,mask2=None):
        pass


def power_from_iqu(map1,map2=None,mask1=None,mask2=None):
        if mask1 is None: mask1 = map1*0.+1.
        if mask2 is None: mask2 = mask1
        if map2 is None: map2 = map1

class FourierCalculator(object):

        def __init__(self,shape,wcs):
                self.shape = shape
                self.wcs = wcs
                self.rot = queb_rotmat(lmap(shape,wcs))



def fix_endian(map):
	"""Make endianness of array map match the current machine.
	Returns the result."""
	if map.dtype.byteorder not in ['=','<' if sys.byteorder == 'little' else '>']:
		map = map.byteswap().newbyteorder()
	return map<|MERGE_RESOLUTION|>--- conflicted
+++ resolved
@@ -17,9 +17,6 @@
 #     simple to override individual properties.
 
 extent_model = ["subgrid"]
-<<<<<<< HEAD
-iau_convention = True
-=======
 try:
         from ConfigParser import SafeConfigParser 
         iniFile = "config.ini"
@@ -30,7 +27,6 @@
 except:
         iau_convention = False
 
->>>>>>> 1f5fdac9
 
 # PyFits uses row-major ordering, i.e. C ordering, while the fits file
 # itself uses column-major ordering. So an array which is (ncomp,ny,nx)
@@ -380,20 +376,6 @@
 def rand_gauss_iso_harm(shape, wcs, cov, pixel_units=False):
 	"""Generates a random map with component covariance
 	cov in harmonic space, where cov is a (comp,comp,l) array or a 
-<<<<<<< HEAD
-	(comp,comp,Ny,Nx) array. Despite the name, the map doesn't need
-	to be isotropic since 2D power spectra are allowed.
-
-	If cov.ndim is 4, cov is assumed to be an array of 2D power spectra.
-	else cov is assumed to be an array of 1D power spectra.
-	If pixel_units is True, the 2D power spectra is assumed to be in pixel units,
-	not in steradians."""
-	if cov.ndim==4:
-		if not(pixel_units): cov = cov * np.prod(shape[-2:])/area(shape,wcs )
-		covsqrt = multi_pow(cov, 0.5)
-	else:
-		covsqrt = spec2flat(shape, wcs, cov, 0.5, mode="constant")
-=======
         (comp,comp,Ny,Nx) array. Despite the name, the map doesn't need
         to be isotropic since 2D power spectra are allowed.
 
@@ -408,10 +390,8 @@
                 covsqrt = multi_pow(cov, 0.5)
         else:
                 covsqrt = spec2flat(shape, wcs, cov, 0.5, mode="constant")
->>>>>>> 1f5fdac9
 	data = map_mul(covsqrt, rand_gauss_harm(shape, wcs))
 	return ndmap(data, wcs)
-
 
 
 def extent(shape, wcs, method="default", nsub=None):
@@ -528,16 +508,10 @@
 def modlmap(shape, wcs, oversample=1):
 	"""Return a map of all the abs wavenumbers in the fourier transform
 	of a map with the given shape and wcs.
-<<<<<<< HEAD
-
-        What is lrmap?
-=======
->>>>>>> 1f5fdac9
         """
 	slmap = lmap(shape,wcs,oversample=oversample)
         return np.sum(slmap**2,0)**0.5
 
-<<<<<<< HEAD
 
 def modrmap(shape, wcs, safe=True, corner=False):
 	"""Return an enmap where each entry is the distance from center
@@ -545,16 +519,6 @@
 	(default), then sharp coordinate edges will be avoided."""
 	slmap = posmap(shape,wcs,safe=safe,corner=corner)
 	return np.sum(slmap**2,0)**0.5
-=======
-def modrmap(shape, wcs, safe=True, corner=False):
-	"""Return an enmap where each entry is the distance from center 
-        of that entry. Results are returned in radians, and
-	if safe is true (default), then sharp coordinate edges will be
-	avoided."""
-	slmap = posmap(shape,wcs,safe=safe,corner=corner)
-        return np.sum(slmap**2,0)**0.5
-
->>>>>>> 1f5fdac9
 
 def laxes(shape, wcs, oversample=1):
 	overample = int(oversample)
@@ -614,17 +578,6 @@
 	# tangential direction, not radial. This matches flipperpol too.
 	# This corresponds to the Healpix convention. To get IAU,
 	# flip the sign of a.
-<<<<<<< HEAD
-        if iau_convention:
-                sgn = -1
-        else:
-                sgn = 1
-	a    = sgn*2*np.arctan2(-lmap[1], lmap[0])
-	c, s = np.cos(a), np.sin(a)
-	if inverse: s = -s
-	return samewcs(np.array([[c,-s],[s,c]]),lmap)
-=======
->>>>>>> 1f5fdac9
 
         sgn = -1 if iau_convention else 1
         a    = sgn*2*np.arctan2(-lmap[1], lmap[0])
@@ -982,16 +935,11 @@
 	"""Returns the gradient of the map m as [2,...]."""
         return gradf(fft(m),normalized=True)
 
-<<<<<<< HEAD
-def gradf(kmap,normalized=False):
-	"""Returns the gradient of the fourier transformed map kmap as [2,...]."""
-=======
 
 def gradf(kmap,normalized=False):
 	"""Returns the gradient of the fourier transformed map kmap as [2,...].
         If normalized is True, assumes kmap came from fft(...,normalize=True)
         """
->>>>>>> 1f5fdac9
         if not(normalized): kmap /= np.prod(kmap.shape[-2:])**0.5
 	return ifft(kmap*_widen(kmap.lmap(),kmap.ndim+1)*1j).real
 
@@ -1004,13 +952,9 @@
 	return grad(m)*(m.shape[-2:]/m.extent())[(slice(None),)+(None,)*m.ndim]
 
 def grad_pixf(kmap,normalized=False):
-<<<<<<< HEAD
-	"""The gradient of map m expressed in units of pixels.
-=======
 	"""The gradient of the fourier transformed map kmap 
         expressed in units of pixels.
         If normalized is True, assumes kmap came from fft(...,normalize=True).
->>>>>>> 1f5fdac9
 	Not the same as the gradient of m with resepect to pixels.
 	Useful for avoiding sky2pix-calls for e.g. lensing,
 	and removes the complication of axes that increase in
@@ -1366,11 +1310,6 @@
 		shape = hfile["data"].shape
 	return shape, wcs
 
-<<<<<<< HEAD
-<<<<<<< HEAD
-
-=======
->>>>>>> 1f5fdac9
 def get_enmap_patch(width_arcmin,px_res_arcmin,proj="car",pol=False,height_arcmin=None,xoffset_degree=0.,yoffset_degree=0.):
     hwidth = width_arcmin/2.
     if height_arcmin is None:
