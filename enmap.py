import numpy as np, scipy.ndimage, warnings, enlib.utils, enlib.wcs, enlib.slice, enlib.fft, enlib.powspec, astropy.io.fits, sys, time

# Things that could be improved:
#  1. We assume exactly 2 WCS axes in spherical projection in {dec,ra} order.
#     It would be nice to support other configurations too. I have for example
#     needed [det,ra] or even [time,det,ra]. Adding support for this would
#     probably necessitate breaking backwards compatibility due to units.
#     WCS uses the units specified in the fits file, but I use radians.
#     Once we allos non-degree axes, the simple pi/180 conversion I use
#     won't work for all axes. It is simpler to just go with the flow and
#     use the same units as wcs. I need to think about how this would
#     interact with fourier units. Also, reordering or removing axes
#     can be difficult. I disallow that now, but for > 2 wcs dimensions,
#     these would be useful operations.
#  2. Passing around shape, wcs, dtype all the time is tedious. A simple
#     geometry object would make this less tedious, as long as it is
#     simple to override individual properties.

extent_model = ["subgrid"]
try:
        from ConfigParser import SafeConfigParser 
        iniFile = "config.ini"
        Config = SafeConfigParser()
        Config.optionxform=str
        Config.read(iniFile)
        iau_convention = Config.getboolean("general","iau_convention")
except:
        iau_convention = False


# PyFits uses row-major ordering, i.e. C ordering, while the fits file
# itself uses column-major ordering. So an array which is (ncomp,ny,nx)
# will be (nx,ny,ncomp) in the file. This means that the axes in the ndmap
# will be in the opposite order of those in the wcs object.
class ndmap(np.ndarray):
	"""Implements (stacks of) flat, rectangular, 2-dimensional maps as a dense
	numpy array with a fits WCS. The axes have the reverse ordering as in the
	fits file, and hence the WCS object. This class is usually constructed by
	using one of the functions following it, much like numpy arrays. We assume
	that the WCS only has two axes with unit degrees. The ndmap itself uses
	radians for everything."""
	def __new__(cls, arr, wcs):
		"""Wraps a numpy and bounding box into an ndmap."""
		obj = np.asarray(arr).view(cls)
		obj.wcs = wcs.deepcopy()
		return obj
	def __array_finalize__(self, obj):
		if obj is None: return
		self.wcs = getattr(obj, "wcs", None)
	def __repr__(self):
		return "ndmap(%s,%s)" % (np.asarray(self), enlib.wcs.describe(self.wcs))
	def __str__(self): return repr(self)
	def __getitem__(self, sel):
		return np.ndarray.__getitem__(self, sel)
	def __array_wrap__(self, arr, context=None):
		if arr.ndim < 2: return arr
		return ndmap(arr, self.wcs)
	def copy(self, order='K'):
		return ndmap(np.copy(self,order), self.wcs)
	def sky2pix(self, coords, safe=True, corner=False): return sky2pix(self.shape, self.wcs, coords, safe, corner)
	def pix2sky(self, pix,    safe=True, corner=False): return pix2sky(self.shape, self.wcs, pix,    safe, corner)
	def box(self): return box(self.shape, self.wcs)
	def posmap(self, safe=True, corner=False): return posmap(self.shape, self.wcs, safe=safe, corner=corner)
	def pixmap(self): return pixmap(self.shape, self.wcs)
	def lmap(self, oversample=1): return lmap(self.shape, self.wcs, oversample=oversample)
	def modlmap(self, oversample=1): return modlmap(self.shape, self.wcs, oversample=oversample)
	def modrmap(self, safe=True, corner=False): return modrmap(self.shape, self.wcs, safe=safe, corner=corner)
	def area(self): return area(self.shape, self.wcs)
	def pixsize(self): return pixsize(self.shape, self.wcs)
	def pixshape(self): return pixshape(self.shape, self.wcs)
	def pixsizemap(self): return pixsizemap(self.shape, self.wcs)
	def extent(self, method="default"): return extent(self.shape, self.wcs, method=method)
	@property
	def preflat(self):
		"""Returns a view of the map with the non-pixel dimensions flattened."""
		return self.reshape(-1, self.shape[-2], self.shape[-1])
	@property
	def npix(self): return np.product(self.shape[-2:])
	@property
	def geometry(self): return self.shape, self.wcs
	def project(self, shape, wcs, order=3, mode="nearest", cval=0, prefilter=True, mask_nan=True): return project(self, shape, wcs, order, mode=mode, cval=cval, prefilter=prefilter, mask_nan=mask_nan)
	def at(self, pos, order=3, mode="constant", cval=0.0, unit="coord", prefilter=True, mask_nan=True, safe=True): return at(self, pos, order, mode=mode, cval=0, unit=unit, prefilter=prefilter, mask_nan=mask_nan, safe=safe)
	def autocrop(self, method="plain", value="auto", margin=0, factors=None, return_info=False): return autocrop(self, method, value, margin, factors, return_info)
	def apod(self, width, profile="cos", fill="zero"): return apod(self, width, profile=profile, fill=fill)
	def stamps(self, pos, shape, aslist=False): return stamps(self, pos, shape, aslist=aslist)
	@property
	def plain(self): return ndmap(self, enlib.wcs.WCS(naxis=2))
	def padslice(self, box, default=np.nan): return padslice(self, box, default=default)
	def to_healpix(self, nside=0, order=3, omap=None, chunk=100000, destroy_input=False):
		return to_healpix(self, nside=nside, order=order, omap=omap, chunk=chunk, destroy_input=destroy_input)
	def to_flipper(self, omap=None, unpack=True): return to_flipper(self, omap=omap, unpack=unpack)
	def __getitem__(self, sel):
		# Split sel into normal and wcs parts.
		sel1, sel2 = enlib.slice.split_slice(sel, [self.ndim-2,2])
		# No index creation supported in the wcs part
		if any([s is None for s in sel2]):
			raise IndexError("None-indices not supported for the wcs part of an ndmap.")
		if len(sel2) > 2:
			raise IndexError("too many indices")
		# If the wcs slice includes direct indexing, so that wcs
		# axes are lost, then degrade to a normal numpy array,
		# since this class assumes that the two last axes are
		# wcs axes.
		if any([type(s) is not slice for s in sel2]):
			return np.asarray(self)[sel]
		# Otherwise we will return a full ndmap, including a
		# (possibly) sliced wcs.
		_, wcs = slice_wcs(self.shape[-2:], self.wcs, sel2)
		return ndmap(np.ndarray.__getitem__(self, sel), wcs)
	def __getslice__(self, a, b=None, c=None): return self[slice(a,b,c)]
	def submap(self, box, inclusive=False):
		"""submap(box, inclusive=False)
		
		Extract the part of the map inside the given box.

		Parameters
		----------
		box : array_like
			The [[fromy,fromx],[toy,tox]] bounding box to select.
			The resulting map will have a bounding box as close
			as possible to this, but will differ slightly due to
			the finite pixel size.
		inclusive : boolean
			Whether to include pixels that are only partially
			inside the bounding box. Default: False."""
		ibox = self.subinds(box, inclusive)
		return self[...,ibox[0,0]:ibox[1,0]:ibox[2,0],ibox[0,1]:ibox[1,1]:ibox[2,1]]
	def subinds(self, box, inclusive=False, cap=True):
		"""Helper function for submap. Translates the bounding
		box provided into a pixel units. Assumes rectangular
		coordinates."""
		box  = np.asarray(box)
		# Translate the box to pixels. The 0.5 moves us from
		# pixel-center coordinates to pixel-edge coordinates,
		# which we need to distinguish between fully or partially
		# included pixels
		bpix = self.sky2pix(box.T).T
		dir  = 2*(bpix[1]>bpix[0])-1
		# If we are inclusive, find a bounding box, otherwise,
		# an internal box
		if inclusive:
			ibox = np.array([np.floor(bpix[0]),np.ceil(bpix[1]),dir],dtype=int)
		else:
			ibox = np.array([np.ceil(bpix[0]),np.floor(bpix[1]),dir],dtype=int)
		# Make sure we stay inside our map bounds
		if cap:
			ibox[:,0] = np.maximum(ibox[:,0],0)
			ibox[:,1] = np.minimum(ibox[:,1],self.shape[-2:])
		return ibox
	def write(self, fname, fmt=None):
		write_map(fname, self, fmt=fmt)

                
def slice_wcs(shape, wcs, sel, nowrap=False):
	"""Slice a geometry specified by shape and wcs according to the
	slice sel. Returns a tuple of the output shape and the correponding
	wcs."""
	wcs = wcs.deepcopy()
	pre, shape = shape[:-2], shape[-2:]
	oshape = np.array(shape)
	# The wcs object has the indices in reverse order
	for i,s in enumerate(sel):
		s = enlib.slice.expand_slice(s, shape[i], nowrap=nowrap)
		j = -1-i
		start = s.start if s.step > 0 else s.start + 1
		wcs.wcs.crpix[j] -= start+0.5
		wcs.wcs.crpix[j] /= s.step
		wcs.wcs.cdelt[j] *= s.step
		wcs.wcs.crpix[j] += 0.5
		oshape[i] = s.stop-s.start
		oshape[i] = (oshape[i]+s.step-1)/s.step
	return tuple(pre)+tuple(oshape), wcs

def scale_wcs(wcs, factor):
	return enlib.wcs.scale(wcs, factor, rowmajor=True)

def get_unit(wcs):
	if enlib.wcs.is_plain(wcs): return 1
	else: return enlib.utils.degree

def box(shape, wcs, npoint=10, corner=True):
	"""Compute a bounding box for the given geometry."""
	# Because of wcs's wrapping, we need to evaluate several
	# extra pixels to make our unwinding unambiguous
	pix = np.array([np.linspace(0,shape[-2],num=npoint,endpoint=True),
		np.linspace(0,shape[-1],num=npoint,endpoint=True)])
	if corner: pix -= 0.5
	coords = wcs.wcs_pix2world(pix[1],pix[0],0)[::-1]
	if enlib.wcs.is_plain(wcs):
		return np.array(coords).T[[0,-1]]
	else:
		return enlib.utils.unwind(np.array(coords)*enlib.utils.degree).T[[0,-1]]

def enmap(arr, wcs=None, dtype=None, copy=True):
	"""Construct an ndmap from data.

	Parameters
	----------
	arr : array_like
		The data to initialize the map with.
		Must be at least two-dimensional.
	wcs : WCS object
	dtype : data-type, optional
		The data type of the map.
		Default: Same as arr.
	copy : boolean
		If true, arr is copied. Otherwise, a referance is kept."""
	if copy:
		arr = np.asanyarray(arr, dtype=dtype).copy()
	if wcs is None:
		if isinstance(arr, ndmap):
			wcs = arr.wcs
		else:
			wcs = enlib.wcs.WCS(naxis=2)
	return ndmap(arr, wcs)

def empty(shape, wcs=None, dtype=None):
	return enmap(np.empty(shape, dtype=dtype), wcs, copy=False)
def zeros(shape, wcs=None, dtype=None):
	return enmap(np.zeros(shape, dtype=dtype), wcs, copy=False)
def ones(shape, wcs=None, dtype=None):
	return enmap(np.ones(shape, dtype=dtype), wcs, copy=False)
def full(shape, wcs, val, dtype=None):
	return enmap(np.full(shape, val, dtype=dtype), wcs, copy=False)

def posmap(shape, wcs, safe=True, corner=False):
	"""Return an enmap where each entry is the coordinate of that entry,
	such that posmap(shape,wcs)[{0,1},j,k] is the {y,x}-coordinate of
	pixel (j,k) in the map. Results are returned in radians, and
	if safe is true (default), then sharp coordinate edges will be
	avoided."""
	pix    = np.mgrid[:shape[-2],:shape[-1]]
	return ndmap(pix2sky(shape, wcs, pix, safe, corner), wcs)

def pixmap(shape, wcs=None):
	"""Return an enmap where each entry is the pixel coordinate of that entry."""
	res = np.mgrid[:shape[-2],:shape[-1]]
	return res if wcs is None else ndmap(res,wcs)

def pix2sky(shape, wcs, pix, safe=True, corner=False):
	"""Given an array of corner-based pixel coordinates [{y,x},...],
	return sky coordinates in the same ordering."""
	pix = np.asarray(pix).astype(float)
	if corner: pix -= 0.5
	pflat = pix.reshape(pix.shape[0], -1)
	coords = np.asarray(wcs.wcs_pix2world(*(tuple(pflat)[::-1]+(0,)))[::-1])*get_unit(wcs)
	coords = coords.reshape(pix.shape)
	if safe and not enlib.wcs.is_plain(wcs):
		coords = enlib.utils.unwind(coords)
	return coords

def sky2pix(shape, wcs, coords, safe=True, corner=False):
	"""Given an array of coordinates [{dec,ra},...], return
	pixel coordinates with the same ordering. The corner argument
	specifies whether pixel coordinates start at pixel corners
	or pixel centers. This represents a shift of half a pixel.
	If corner is False, then the integer pixel closest to a position
	is round(sky2pix(...)). Otherwise, it is floor(sky2pix(...))."""
	coords = np.asarray(coords)/get_unit(wcs)
	cflat  = coords.reshape(coords.shape[0], -1)
	# Quantities with a w prefix are in wcs ordering (ra,dec)
	wpix = np.asarray(wcs.wcs_world2pix(*tuple(cflat)[::-1]+(0,)))
	if corner: wpix += 0.5
	if safe and not enlib.wcs.is_plain(wcs):
		wshape = shape[-2:][::-1]
		# Put the angle cut as far away from the map as possible.
		# We do this by putting the reference point in the middle
		# of the map.
		wrefpix = np.array(wshape)/2.
		if corner: wrefpix += 0.5
		for i in range(len(wpix)):
			wn = np.abs(360./wcs.wcs.cdelt[i])
			wpix[i] = enlib.utils.rewind(wpix[i], wrefpix[i], wn)
	return wpix[::-1].reshape(coords.shape)

def project(map, shape, wcs, order=3, mode="constant", cval=0.0, force=False, prefilter=True, mask_nan=True):
	"""Project the map into a new map given by the specified
	shape and wcs, interpolating as necessary. Handles nan
	regions in the map by masking them before interpolating.
	This uses local interpolation, and will lose information
	when downgrading compared to averaging down."""
	map  = map.copy()
	# Skip expensive operation is map is compatible
	if not force:
		if enlib.wcs.equal(map.wcs, wcs) and tuple(shape[-2:]) == tuple(shape[-2:]):
			return map
		elif enlib.wcs.is_compatible(map.wcs, wcs) and mode == "constant":
			print "Using extract instead"
			return extract(map, shape, wcs, cval=cval)
	pix  = map.sky2pix(posmap(shape, wcs))
	pmap = enlib.utils.interpol(map, pix, order=order, mode=mode, cval=cval, prefilter=prefilter, mask_nan=mask_nan)
	return ndmap(pmap, wcs)

def extract(map, shape, wcs, omap=None, wrap="auto", op=lambda a,b:b,
		cval=0):
	"""Like project, but only works for pixel-compatible wcs. Much
	faster because it simply copies over pixels. Can be used in
	co-adding by specifying an output map and a combining operation.
	The deafult operation overwrites the output. Use np.ndarray.__iadd__
	to get a copy-less += operation."""
	# First check that our wcs is compatible
	assert enlib.wcs.is_compatible(map.wcs, wcs), "Incompatible wcs in enmap.extract: %s vs. %s" % (str(map.wcs), str(wcs))
	# Find the bounding box of the output in terms of input pixels.
	# This is simple because our wcses are compatible, so they
	# can only differ by a simple pixel offset. Here pixoff is
	# pos_input - pos_output
	if omap is None:
		omap = full(map.shape[:-2]+tuple(shape[-2:]), wcs, cval, map.dtype)
	nphi   = enlib.utils.nint(360/np.abs(map.wcs.wcs.cdelt[0]))
	pixoff = enlib.utils.nint((wcs.wcs.crpix-map.wcs.wcs.crpix) - (wcs.wcs.crval-map.wcs.wcs.crval)/map.wcs.wcs.cdelt)[::-1]
	if wrap: pixoff[1] %= nphi
	# Get bounding boxes in output map coordinates
	obox = np.array([[0,0],[shape[-2],shape[-1]]])
	ibox = np.array([pixoff,pixoff+np.array(map.shape[-2:])])
	# This function copies the intersection of ibox and obox over
	# from imap to omap
	def icopy(imap, omap, ibox, obox, ioff, op):
		uobox = np.array([np.maximum(obox[0],ibox[0]),np.minimum(obox[1],ibox[1])])
		if np.any(uobox[1]-uobox[0] <= 0): return
		uibox = uobox - ioff
		oslice = (Ellipsis,slice(uobox[0,0],uobox[1,0]),slice(uobox[0,1],uobox[1,1]))
		islice = (Ellipsis,slice(uibox[0,0],uibox[1,0]),slice(uibox[0,1],uibox[1,1]))
		omap[oslice] = op(omap[oslice],imap[islice])
	icopy(map, omap, ibox, obox, pixoff, op)
	if wrap:
		icopy(map, omap, ibox-[0,nphi], obox, pixoff-[0,nphi], op)
	return omap

def at(map, pos, order=3, mode="constant", cval=0.0, unit="coord", prefilter=True, mask_nan=True, safe=True):
	if unit != "pix": pos = sky2pix(map.shape, map.wcs, pos, safe=safe)
	return enlib.utils.interpol(map, pos, order=order, mode=mode, cval=cval, prefilter=prefilter, mask_nan=mask_nan)

def argmax(map, unit="coord"):
	"""Return the coordinates of the maximum value in the specified map.
	If map has multiple components, the maximum value for each is returned
	separately, with the last axis being the position. If unit is "pix",
	the position will be given in pixels. Otherwise it will be in physical
	coordinates."""
	return _arghelper(map, np.argmax, unit)
def argmin(map, unit="coord"):
	"""Return the coordinates of the minimum value in the specified map.
	See argmax for details."""
	return _arghelper(map, np.argmin, unit)
def _arghelper(map, func, unit):
	res = func(map.reshape(-1,map.npix),-1)
	res = np.array([np.unravel_index(r, map.shape[-2:]) for r in res])
	res = res.reshape(map.shape[:-2]+(2,))
	if unit == "coord": res = pix2sky(map.shape, map.wcs, res.T).T
	return res

def rand_map(shape, wcs, cov, scalar=False, seed=None, power2d=False,pixel_units=False):
	"""Generate a standard flat-sky pixel-space CMB map in TQU convention based on
	the provided power spectrum.

        If power2d is True, cov is assumed to be an array of 2D power spectra.
        If pixel_units is True, the 2D power spectra is assumed to be in pixel units,
        not in steradians. This flag has no effect if power2D is False.
        """
	if seed is not None: np.random.seed(seed)
        kmap = rand_gauss_iso_harm(shape, wcs, cov, power2d, pixel_units)
	if scalar:
		return ifft(kmap).real
	else:
		return harm2map(kmap)


        
        
def rand_gauss(shape, wcs, dtype=None):
	"""Generate a map with random gaussian noise in pixel space."""
	return ndmap(np.random.standard_normal(shape), wcs).astype(dtype,copy=False)

def rand_gauss_harm(shape, wcs):
	"""Mostly equivalent to np.fft.fft2(np.random.standard_normal(shape)),
	but avoids the fft by generating the numbers directly in frequency
	domain. Does not enforce the symmetry requried for a real map. If box is
	passed, the result will be an enmap."""
	return ndmap(np.random.standard_normal(shape)+1j*np.random.standard_normal(shape),wcs)

def rand_gauss_iso_harm(shape, wcs, cov, power2d=False, pixel_units=False):
	"""Generates an isotropic random map with component covariance
	cov in harmonic space, where cov is a (comp,comp,l) array or a 
        (comp,comp,Ny,Nx) array if power2d is True.

        If power2d is True, cov is assumed to be an array of 2D power spectra.
        If pixel_units is True, the 2D power spectra is assumed to be in pixel units,
        not in steradians. This flag has no effect if power2D is False.
        """

        if power2d:
                if not(pixel_units): cov = cov * np.prod(shape[-2:])/area(shape,wcs )
                covsqrt = multi_pow(cov, 0.5)
        else:
                covsqrt = spec2flat(shape, wcs, cov, 0.5, mode="constant")
                        

	data = map_mul(covsqrt, rand_gauss_harm(shape, wcs))
	return ndmap(data, wcs)



def extent(shape, wcs, method="default", nsub=None):
	if method == "default": method = extent_model[-1]
	if method == "intermediate":
		return extent_intermediate(shape, wcs)
	elif method == "subgrid":
		return extent_subgrid(shape, wcs, nsub=nsub)
	else:
		raise ValueError("Unrecognized extent method '%s'" % method)

def extent_intermediate(shape, wcs):
	"""Estimate the flat-sky extent of the map as the WCS
	intermediate coordinate extent."""
	return np.abs(wcs.wcs.cdelt[::-1]*shape[-2:]*get_unit(wcs))

# Approximations to physical box size and area are needed
# for transforming to l-space. We can do this by dividing
# our map into a set of rectangles and computing the
# coordinates of their corners. The rectangles are assumed
# to be small, so cos(dec) is constant across them, letting
# us rescale RA by cos(dec) inside each. We also assume each
# rectangle to be .. a rectangle (:D), so area is given by
# two side lengths.
# The total length in each direction could be computed by
# 1. Average of top and bottom length
# 2. Mean of all row lengths
# 3. Area-weighted mean of row lengths
# 4. Some sort of compromise that makes length*height = area.
# To construct the coarser system, slicing won't do, as it
# shaves off some of our area. Instead, we must modify
# cdelt to match our new pixels: cdelt /= nnew/nold
def extent_subgrid(shape, wcs, nsub=None):
	"""Returns an estimate of the "physical" extent of the
	patch given by shape and wcs as [height,width] in
	radians. That is, if the patch were on a sphere with
	radius 1 m, then this function returns approximately how many meters
	tall and wide the patch is. These are defined such that
	their product equals the physical area of the patch.
	Obs: Has trouble with areas near poles."""
	if nsub is None: nsub = 16
	# Create a new wcs with (nsub,nsub) pixels
	wcs = wcs.deepcopy()
	step = (np.asfarray(shape[-2:])/nsub)[::-1]
	wcs.wcs.crpix -= 0.5
	wcs.wcs.cdelt *= step
	wcs.wcs.crpix /= step
	wcs.wcs.crpix += 0.5
	# Get position of all the corners, including the far ones
	pos = posmap([nsub+1,nsub+1], wcs, corner=True)
	# Apply az scaling
	scale = np.zeros([2,nsub,nsub])
	scale[1] = np.cos(0.5*(pos[0,1:,:-1]+pos[0,:-1,:-1]))
	scale[0] = 1
	ly = np.sum(((pos[:,1:,:-1]-pos[:,:-1,:-1])*scale)**2,0)**0.5
	lx = np.sum(((pos[:,:-1,1:]-pos[:,:-1,:-1])*scale)**2,0)**0.5
	# Replace invalid areas with mean
	bad = ~np.isfinite(ly) | ~np.isfinite(lx)
	ly[bad] = np.mean(ly[~bad])
	lx[bad] = np.mean(lx[~bad])
	areas = ly*lx
	# Compute approximate overall lengths
	Ay, Ax = np.sum(areas,0), np.sum(areas,1)
	Ly = np.sum(np.sum(ly,0)*Ay)/np.sum(Ay)
	Lx = np.sum(np.sum(lx,1)*Ax)/np.sum(Ax)
	return np.array([Ly,Lx])

def area(shape, wcs, nsub=0x10):
	"""Returns the area of a patch with the given shape
	and wcs, in steradians."""
	return np.prod(extent(shape, wcs, nsub=nsub))

def pixsize(shape, wcs):
	"""Returns the area of a single pixel, in steradians."""
	return area(shape, wcs)/np.product(shape[-2:])

def pixshape(shape, wcs):
	"""Returns the height and width of a single pixel, in radians."""
	return extent(shape, wcs)/shape[-2:]

def pixsizemap(shape, wcs):
	"""Returns the physical area of each pixel in the map in steradians.
	Heavy for big maps."""
	# First get the coordinates of all the pixel corners
	pix  = np.mgrid[:shape[-2]+1,:shape[-1]+1]
	with enlib.utils.nowarn():
		y, x = pix2sky(shape, wcs, pix, safe=True, corner=True)
	del pix
	dy   = y[1:,1:]-y[:-1,:-1]
	dx   = x[1:,1:]-x[:-1,:-1]
	cy   = np.cos(y)
	dx  *= 0.5*(cy[1:,1:]+cy[:-1,:-1])
	del y, x, cy
	area = dy*dx
	del dy, dx
	area = np.abs(area)
	# Due to wcs fragility, we may have some nans at wraparound points.
	# Fill these with the mean non-nan value. Since most maps will be cylindrical,
	# it makes sense to do this by row
	for a in area:
		bad  = ~np.isfinite(a)
		a[bad] = np.mean(a[~bad])
	return area

def lmap(shape, wcs, oversample=1):
	"""Return a map of all the wavenumbers in the fourier transform
	of a map with the given shape and wcs."""
	ly, lx = laxes(shape, wcs, oversample=oversample)
	data = np.empty((2,ly.size,lx.size))
	data[0] = ly[:,None]
	data[1] = lx[None,:]
	return ndmap(data, wcs)

def modlmap(shape, wcs, oversample=1):
	"""Return a map of all the abs wavenumbers in the fourier transform
	of a map with the given shape and wcs.
<<<<<<< HEAD

        What is lrmap?
=======
>>>>>>> 137767c2
        """
	slmap = lmap(shape,wcs,oversample=oversample)
        return np.sum(slmap**2,0)**0.5

def modrmap(shape, wcs, safe=True, corner=False):
	"""Return an enmap where each entry is the distance from center 
        of that entry. Results are returned in radians, and
	if safe is true (default), then sharp coordinate edges will be
	avoided."""
	slmap = posmap(shape,wcs,safe=safe,corner=corner)
        return np.sum(slmap**2,0)**0.5


<<<<<<< HEAD

=======
>>>>>>> 137767c2
def laxes(shape, wcs, oversample=1):
	overample = int(oversample)
	step = extent(shape, wcs)/shape[-2:]
	ly = np.fft.fftfreq(shape[-2]*oversample, step[0])*2*np.pi
	lx = np.fft.fftfreq(shape[-1]*oversample, step[1])*2*np.pi
	if oversample > 1:
		# When oversampling, we want even coverage of fourier-space
		# pixels. Because the pixel value indicates the *center* l
		# of that pixel, we must shift ls when oversampling.
		# E.g. [0,100,200,...] oversample 2 => [-25,25,75,125,175,...],
		# not [0,50,100,150,200,...].
		# And  [0,100,200,...] os 3 => [-33,0,33,66,100,133,...]
		# In general [0,a,2a,3a,...] os n => a*(-1+(2*i+1)/n)/2
		# Since fftfreq generates a*i, the difference is a/2*(-1+1/n)
		def shift(l,a,n): return l+a/2*(-1+1./n)
		ly = shift(ly,ly[oversample],oversample)
		lx = shift(lx,lx[oversample],oversample)
	return ly, lx

def lrmap(shape, wcs, oversample=1):
	"""Return a map of all the wavenumbers in the fourier transform
	of a map with the given shape and wcs."""
	return lmap(shape, wcs, oversample=oversample)[...,:shape[-1]/2+1]

def fft(emap, omap=None, nthread=0, normalize=True):
	"""Performs the 2d FFT of the enmap pixels, returning a complex enmap."""
	res = samewcs(enlib.fft.fft(emap,omap,axes=[-2,-1],nthread=nthread), emap)
	if normalize: res /= np.prod(emap.shape[-2:])**0.5
	return res
def ifft(emap, omap=None, nthread=0, normalize=True):
	"""Performs the 2d iFFT of the complex enmap given, and returns a pixel-space enmap."""
	res = samewcs(enlib.fft.ifft(emap,omap,axes=[-2,-1],nthread=nthread, normalize=False), emap)
	if normalize: res /= np.prod(emap.shape[-2:])**0.5
	return res

# These are shortcuts for transforming from T,Q,U real-space maps to
# T,E,B hamonic maps. They are not the most efficient way of doing this.
# It would be better to precompute the rotation matrix and buffers, and
# use real transforms.
def map2harm(emap, nthread=0, normalize=True):
	"""Performs the 2d FFT of the enmap pixels, returning a complex enmap."""
	emap = samewcs(fft(emap,nthread=nthread,normalize=normalize), emap)
	if emap.ndim > 2 and emap.shape[-3] > 1:
		rot = queb_rotmat(emap.lmap())
		emap[...,-2:,:,:] = map_mul(rot, emap[...,-2:,:,:])
	return emap
def harm2map(emap, nthread=0, normalize=True):
	if emap.ndim > 2 and emap.shape[-3] > 1:
		rot = queb_rotmat(emap.lmap(), inverse=True)
		emap = emap.copy()
		emap[...,-2:,:,:] = map_mul(rot, emap[...,-2:,:,:])
	return samewcs(ifft(emap,nthread=nthread,normalize=normalize), emap).real

def queb_rotmat(lmap, inverse=False):
	# atan2(x,y) instead of (y,x) because Qr points in the
	# tangential direction, not radial. This matches flipperpol too.
	# This corresponds to the Healpix convention. To get IAU,
	# flip the sign of a.

        sgn = -1 if iau_convention else 1
        a    = sgn*2*np.arctan2(-lmap[1], lmap[0])
        c, s = np.cos(a), np.sin(a)
        if inverse: s = -s
        return samewcs(np.array([[c,-s],[s,c]]),lmap)

	
def rotate_pol(emap, angle, comps=[-2,-1]):
	c, s = np.cos(2*angle), np.sin(2*angle)
	res = emap.copy()
	res[...,comps[0],:,:] = c*emap[...,comps[0],:,:] - s*emap[...,comps[1],:,:]
	res[...,comps[1],:,:] = s*emap[...,comps[0],:,:] + c*emap[...,comps[1],:,:]
	return res

def map_mul(mat, vec):
	"""Elementwise matrix multiplication mat*vec. Result will have
	the same shape as vec. Multiplication happens along the first indices.
	This function is buggy when mat is not square (in the multiplication
	dimensions). This is due to the reshape at the end. I should figure out
	what code depends on that, and decide what I really want this function
	to do."""
	oshape= vec.shape
	if len(oshape) == 2: oshape = (1,)+oshape
	tvec = np.reshape(vec, oshape)
	# It is a bit clunky to get einsum to handle arbitrary numbers of dimensions.
	vpre  = "".join([chr(ord('a')+i) for i in range(len(oshape)-3)])
	mpre  = vpre[vec.ndim-(mat.ndim-1):]
	data  = np.reshape(np.einsum("%sxyzw,%syzw->%sxzw" % (mpre,vpre,vpre), mat, tvec), vec.shape)
	return samewcs(data, mat, vec)

def smooth_gauss(emap, sigma):
	"""Smooth the map given as the first argument with a gaussian beam
	with the given standard deviation in radians."""
	if sigma == 0: return emap.copy()
	f  = map2harm(emap)
	l2 = np.sum(emap.lmap()**2,0)
	f *= np.exp(-0.5*l2*sigma**2)
	return harm2map(f)

def calc_window(shape):
	"""Compute fourier-space window function. Like the other fourier-based
	functions in this module, equi-spaced pixels are assumed. Since the
	window function is separable, it is returned as an x and y part,
	such that window = wy[:,None]*wx[None,:]."""
	wy = np.sinc(np.fft.fftfreq(shape[-2]))
	wx = np.sinc(np.fft.fftfreq(shape[-1]))
	return wy, wx

def apply_window(emap, pow=1.0):
	"""Apply the pixel window function to the specified power to the map,
	returning a modified copy. Use pow=-1 to unapply the pixel window."""
	wy, wx = calc_window(emap.shape)
	return ifft(fft(emap) * wy[:,None]**pow * wx[None,:]**pow).real

def samewcs(arr, *args):
	"""Returns arr with the same wcs information as the first enmap among args.
	If no mathces are found, arr is returned as is."""
	for m in args:
		try: return ndmap(arr, m.wcs)
		except AttributeError: pass
	return arr

# Idea: Make geometry a class with .shape and .wcs members.
# Make a function that takes (foo,bar) and returns a geometry,
# there (foo,bar) can either be (shape,wcs) or (geometry,None).
# Use that to make everything that currently accepts shape, wcs
# transparently accept geometry. This will free us from having
# to drag around a shape, wcs pair all the time.
def geometry(pos, res=None, shape=None, proj="cea", deg=False, pre=(), **kwargs):
	"""Consruct a shape,wcs pair suitable for initializing enmaps.
	pos can be either a [2] center position or a [{from,to},2]
	bounding box. At least one of res or shape must be specified.
	If res is specified, it must either be a number, in
	which the same resolution is used in each direction,
	or [2]. If shape is specified, it must be [2]. All angles
	are given in radians."""
	# We use radians by default, while wcslib uses degrees, so need to rescale.
	# The exception is when we are using a plain, non-spherical wcs, in which case
	# both are unitless. So undo the scaling in this case.
	scale = 1 if deg else 1/enlib.utils.degree
	if proj == "plain": scale *= enlib.utils.degree
	pos = np.asarray(pos)*scale
	if res is not None: res = np.asarray(res)*scale
	wcs = enlib.wcs.build(pos, res, shape, rowmajor=True, system=proj, **kwargs)
	if shape is None:
		# Infer shape. WCS does not allow us to wrap around the
		# sky, so shape mustn't be large enough to make that happen.
		# Our relevant pixel coordinates go from (-0.5,-0.5) to
		# shape-(0.5,0.5). We assume that wcs.build has already
		# assured the former. Our job is to find shape that puts
		# the top edge close to the requested value, while still
		# being valied. If we always round down, we should be safe:
		faredge = wcs.wcs_world2pix(pos[1:2,::-1],0)[0,::-1]
		shape = tuple(np.floor(faredge+0.5).astype(int))
	return pre+tuple(shape), wcs

def fullsky_geometry(res=None, shape=None, dims=(), proj="car"):
	"""Build an enmap covering the full sky, with the outermost pixel centers
	at the poles and wrap-around points. Assumes a CAR (clenshaw curtis variant)
	projection for now."""
	assert proj == "car", "Only CAR fullsky geometry implemented"
	if shape is None:
		res   = np.zeros(2)+res
		shape = ([1*np.pi,2*np.pi]/res+0.5).astype(int)
	ny,nx = shape
	wcs   = enlib.wcs.WCS(naxis=2)
	wcs.wcs.crval = [0,0]
	wcs.wcs.cdelt = [-360./nx,180./ny]
	wcs.wcs.crpix = [nx/2+1,ny/2+1]
	wcs.wcs.ctype = ["RA---CAR","DEC--CAR"]
	return dims+(ny+1,nx+0), wcs

def create_wcs(shape, box=None, proj="cea"):
	if box is None:
		box = np.array([[-1,-1],[1,1]])*0.5*10
		if proj != "plain": box *= enlib.utils.degree
	return enlib.wcs.build(box, shape=shape, rowmajor=True, system=proj)

def spec2flat(shape, wcs, cov, exp=1.0, mode="constant", oversample=1, smooth="auto"):
	"""Given a (ncomp,ncomp,l) power spectrum, expand it to harmonic map space,
	returning (ncomp,ncomp,y,x). This involves a rescaling which converts from
	power in terms of multipoles, to power in terms of 2d frequency.
	The optional exp argument controls the exponent of the rescaling factor.
	To use this with the inverse power spectrum, pass exp=-1, for example.
	If apply_exp is True, the power spectrum will be taken to the exp'th
	power. Otherwise, it is assumed that this has already been done, and
	the exp argument only controls the normalization of the result.

	It is irritating that this function needs to know what kind of matrix
	it is expanding, but I can't see a way to avoid it. Changing the
	units of harmonic space is not sufficient, as the following demonstrates:
	  m = harm2map(map_mul(spec2flat(s, b, multi_pow(ps, 0.5), 0.5), map2harm(rand_gauss(s,b))))
	The map m is independent of the units of harmonic space, and will be wrong unless
	the spectrum is properly scaled. Since this scaling depends on the shape of
	the map, this is the appropriate place to do so, ugly as it is."""
	oshape= tuple(shape)
	if len(oshape) == 2: oshape = (1,)+oshape
	ls = np.sum(lmap(oshape, wcs, oversample=oversample)**2,0)**0.5
	if smooth == "auto":
		# Determine appropriate fourier-scale smoothing based on 2d fourer
		# space resolution. We wish to smooth by about this width to approximate
		# averaging over sub-grid modes
		smooth = 0.5*(ls[1,0]+ls[0,1])
		smooth /= 3.41 # 3.41 is an empirical factor
	if smooth > 0:
		cov = smooth_spectrum(cov, kernel="gauss", weight="mode", width=smooth)
	# Translate from steradians to pixels
	cov = cov * np.prod(shape[-2:])/area(shape,wcs) 
	if exp != 1.0: cov = multi_pow(cov, exp)
	cov[~np.isfinite(cov)] = 0
	cov   = cov[:oshape[-3],:oshape[-3]]
	# Use order 1 because we will perform very short interpolation, and to avoid negative
	# values in spectra that must be positive (and it's faster)
	res = ndmap(enlib.utils.interpol(cov, np.reshape(ls,(1,)+ls.shape),mode=mode, mask_nan=False, order=1),wcs)
	res = downgrade(res, oversample)
	return res

def spec2flat_corr(shape, wcs, cov, exp=1.0, mode="constant"):
	oshape= tuple(shape)
	if len(oshape) == 2: oshape = (1,)+oshape
	if exp != 1.0: cov = multi_pow(cov, exp)
	cov[~np.isfinite(cov)] = 0
	cov = cov[:oshape[-3],:oshape[-3]]
	# Convert power spectrum to correlation
	ext  = extent(shape,wcs)
	rmax = np.sum(ext**2)**0.5
	res  = np.max(ext/shape[-2:])
	nr   = rmax/res
	r    = np.arange(nr)*rmax/nr
	corrfun = enlib.powspec.spec2corr(cov, r)
	# Interpolate it 2d. First get the pixel positions
	# (remember to move to the corner because this is
	# a correlation function)
	dpos = posmap(shape, wcs)
	dpos -= dpos[:,None,None,dpos.shape[-2]/2,dpos.shape[-1]/2]
	ipos = np.arccos(np.cos(dpos[0])*np.cos(dpos[1]))*nr/rmax
	corr2d = enlib.utils.interpol(corrfun, ipos.reshape((-1,)+ipos.shape), mode=mode, mask_nan=False, order=1)
	corr2d = np.roll(corr2d, -corr2d.shape[-2]/2, -2)
	corr2d = np.roll(corr2d, -corr2d.shape[-1]/2, -1)
	corr2d = ndmap(corr2d, wcs)
	return fft(corr2d).real * np.product(shape[-2:])**0.5

def smooth_spectrum(ps, kernel="gauss", weight="mode", width=1.0):
	"""Smooth the spectrum ps with the given kernel, using the given weighting."""
	ps = np.asanyarray(ps)
	pflat = ps.reshape(-1,ps.shape[-1])
	nspec,nl = pflat.shape
	# Set up the kernel array
	K = np.zeros((nspec,nl))
	l = np.arange(nl)
	if isinstance(kernel, basestring):
		if kernel == "gauss":
			K[:] = np.exp(-0.5*(l/width)**2)
		elif kernel == "step":
			K[:,:int(width)] = 1
		else:
			raise ValueError("Unknown kernel type %s in smooth_spectrum" % kernel)
	else:
		tmp = np.atleast_2d(kernel)
		K[:,:tmp.shape[-1]] = tmp[:,:K.shape[-1]]
	# Set up the weighting scheme
	W = np.zeros((nspec,nl))
	if isinstance(weight, basestring):
		if weight == "mode":
			W[:] = l[None,:]**2
		elif weight == "uniform":
			W[:] = 1
		else:
			raise ValueError("Unknown weighting scheme %s in smooth_spectrum" % weight)
	else:
		tmp = np.atleast_2d(weight)
		assert tmp.shape[-1] == W.shape[-1], "Spectrum weight must have the same length as spectrum"
	pWK = _convolute_sym(pflat*W, K)
	WK  = _convolute_sym(W, K)
	res = pWK/WK
	return res.reshape(ps.shape)

def _convolute_sym(a,b):
	sa = np.concatenate([a,a[:,-2:0:-1]],-1)
	sb = np.concatenate([b,b[:,-2:0:-1]],-1)
	fa = enlib.fft.rfft(sa)
	fb = enlib.fft.rfft(sb)
	sa = enlib.fft.ifft(fa*fb,sa,normalize=True)
	return sa[:,:a.shape[-1]]

def multi_pow(mat, exp, axes=[0,1]):
	"""Raise each sub-matrix of mat (ncomp,ncomp,...) to
	the given exponent in eigen-space."""
	return samewcs(enlib.utils.eigpow(mat, exp, axes=axes), mat)

def downgrade(emap, factor):
	"""Returns enmap "emap" downgraded by the given integer factor
	(may be a list for each direction, or just a number) by averaging
	inside pixels."""
	fact = np.full(2, 1, dtype=int)
	fact[:] = factor
	tshape = emap.shape[-2:]/fact*fact
	res = np.mean(np.reshape(emap[...,:tshape[0],:tshape[1]],emap.shape[:-2]+(tshape[0]/fact[0],fact[0],tshape[1]/fact[1],fact[1])),(-3,-1))
	return ndmap(res, emap[...,::fact[0],::fact[1]].wcs)

def upgrade(emap, factor):
	"""Upgrade emap to a larger size using nearest neighbor interpolation,
	returning the result. More advanced interpolation can be had using
	enmap.interpolate."""
	fact = np.full(2,1).astype(int)
	fact[:] = factor
	res = np.tile(emap.copy().reshape(emap.shape[:-2]+(emap.shape[-2],1,emap.shape[-1],1)),(1,fact[0],1,fact[1]))
	res = res.reshape(res.shape[:-4]+(np.product(res.shape[-4:-2]),np.product(res.shape[-2:])))
	# Correct the WCS information
	for j in range(2):
		res.wcs.wcs.crpix[j] -= 0.5
		res.wcs.wcs.crpix[j] *= fact[1-j]
		res.wcs.wcs.cdelt[j] /= fact[1-j]
		res.wcs.wcs.crpix[j] += 0.5
	return res

def pad(emap, pix, return_slice=False,wrap=False):
	"""Pad enmap "emap", creating a larger map with zeros filled in on the sides.
	How much to pad is controlled via pix. If pix is a scalar, it specifies the number
	of pixels to add on all sides. If it is 1d, it specifies the number of pixels to add
	at each end for each axis. If it is 2d, the number of pixels to add at each end
	of an axis can be specified individually."""
	pix = np.asarray(pix,dtype=int)
	if pix.ndim == 0:
		pix = np.array([[pix,pix],[pix,pix]])
	elif pix.ndim == 1:
		pix = np.array([pix,pix])
	# Exdend the wcs in each direction.
	w = emap.wcs.deepcopy()
	w.wcs.crpix += pix[0,::-1]
	# Construct a slice between the new and old map
	res = zeros(emap.shape[:-2]+tuple([s+sum(p) for s,p in zip(emap.shape[-2:],pix.T)]),wcs=w, dtype=emap.dtype)
	mslice = (Ellipsis,slice(pix[0,0],res.shape[-2]-pix[1,0]),slice(pix[0,1],res.shape[-1]-pix[1,1]))
	res[mslice] = emap
	if wrap:
		res[...,:pix[0,0],:]  = res[...,-pix[0,0]-pix[1,0]:-pix[1,0],:]
		res[...,-pix[1,0]:,:] = res[...,pix[0,0]:pix[0,0]+pix[1,0],:]
		res[...,:,:pix[0,1]]  = res[...,:,-pix[0,1]-pix[1,1]:-pix[1,1]]
		res[...,:,-pix[1,1]:] = res[...,:,pix[0,1]:pix[0,1]+pix[1,1]]
	return (res,mslice) if return_slice else res

def find_blank_edges(m, value="auto"):
	"""Returns blanks[{front,back},{y,x}], the size of the blank area
	at the beginning and end of each axis of the map, where the argument
	"value" determines which value is considered blank. Can be a float value,
	or the strings "auto" or "none". Auto will choose the value that maximizes
	the edge area considered blank. None will result in nothing being consideered blank."""
	if value is "auto":
		# Find the median value along each edge
		medians = [np.median(m[...,:,i],-1) for i in [0,-1]] + [np.median(m[...,i,:],-1) for i in [0,-1]]
		bs = [find_blank_edges(m, med) for med in medians]
		nb = [np.product(np.sum(b,0)) for b in bs]
		blanks = bs[np.argmax(nb)]
		return blanks
	elif value is "none":
		# Don't use any values for cropping, so no cropping is done
		return np.zeros([2,2],dtype=int)
	else:
		value   = np.asarray(value)
		# Find which rows and cols consist entirely of the given value
		hitmask = np.all(np.isclose(m.T, value.T, equal_nan=True, rtol=1e-6, atol=0).T,axis=tuple(range(m.ndim-2)))
		hitrows = np.all(hitmask,1)
		hitcols = np.all(hitmask,0)
		# Find the first and last row and col which aren't all the value
		blanks  = np.array([
			np.where(~hitrows)[0][[0,-1]],
			np.where(~hitcols)[0][[0,-1]]]
			).T
		blanks[1] = m.shape[-2:]-blanks[1]-1
		return blanks

def autocrop(m, method="plain", value="auto", margin=0, factors=None, return_info=False):
	"""Adjust the size of m to be more fft-friendly. If possible,
	blank areas at the edge of the map are cropped to bring us to a nice
	length. If there there aren't enough blank areas, the map is padded
	instead. If value="none" no values are considered blank, so no cropping
	will happen. This can be used to autopad for fourier-friendliness."""
	blanks  = find_blank_edges(m, value=value)
	nblank  = np.sum(blanks,0)
	# Find the first good sizes larger than the unblank lengths
	minshape  = m.shape[-2:]-nblank+margin
	if method == "plain":
		goodshape = minshape
	elif method == "fft":
		goodshape = np.array([enlib.fft.fft_len(l, direction="above", factors=None) for l in minshape])
	else:
		raise ValueError("Unknown autocrop method %s!" % method)
	# Pad if necessary
	adiff   = np.maximum(0,goodshape-m.shape[-2:])
	padding = [[0,0],[0,0]]
	if any(adiff>0):
		padding = [adiff,[0,0]]
		m = pad(m, padding)
		blanks[0] += adiff
		nblank = np.sum(blanks,0)
	# Then crop to goodshape
	tocrop = m.shape[-2:]-goodshape
	lower  = np.minimum(tocrop,blanks[0])
	upper  = tocrop-lower
	s      = (Ellipsis,slice(lower[0],m.shape[-2]-upper[0]),slice(lower[1],m.shape[-1]-upper[1]))
	class PadcropInfo:
		slice   = s
		pad     = padding
	if return_info:
		return m[s], PadcropInfo
	else:
		return m[s]

def padcrop(m, info):
	return pad(m, info.pad)[info.slice]

def grad(m):
	"""Returns the gradient of the map m as [2,...]."""
        return gradf(fft(m),normalized=True)

def gradf(kmap,normalized=False):
	"""Returns the gradient of the fourier transformed map kmap as [2,...]."""
        if not(normalized): kmap /= np.prod(kmap.shape[-2:])**0.5
	return ifft(kmap*_widen(kmap.lmap(),kmap.ndim+1)*1j).real

def grad_pix(m):
	"""The gradient of map m expressed in units of pixels.
	Not the same as the gradient of m with resepect to pixels.
	Useful for avoiding sky2pix-calls for e.g. lensing,
	and removes the complication of axes that increase in
	nonstandard directions."""
	return grad(m)*(m.shape[-2:]/m.extent())[(slice(None),)+(None,)*m.ndim]

def grad_pixf(kmap,normalized=False):
	"""The gradient of map m expressed in units of pixels.
	Not the same as the gradient of m with resepect to pixels.
	Useful for avoiding sky2pix-calls for e.g. lensing,
	and removes the complication of axes that increase in
	nonstandard directions."""
	return gradf(kmap,normalized=normalized)*(kmap.shape[-2:]/kmap.extent())[(slice(None),)+(None,)*kmap.ndim]


def div(m,normalize=True):
	"""Returns the divergence of the map m[2,...] as [...]."""
	return ifft(np.sum(fft(m,normalize=normalize)*_widen(m.lmap(),m.ndim)*1j,0)).real

def _widen(map,n):
	"""Helper for gard and div. Adds degenerate axes between the first
	and the last two to give the map a total dimensionality of n."""
	return map[(slice(None),) + (None,)*(n-3) + (slice(None),slice(None))]

def apod(m, width, profile="cos", fill="zero"):
	width = np.minimum(np.zeros(2)+width,m.shape[-2:]).astype(np.int32)
	if profile == "cos":
		a = [0.5*(1-np.cos(np.linspace(0,np.pi,w))) for w in width]
	else:
		raise ValueError("Unknown apodization profile %s" % profile)
	res = m.copy()
	if fill == "mean":
		offset = np.asarray(np.mean(res,(-2,-1)))[...,None,None]
		res -= offset
	if width[0] > 0:
		res[...,:width[0],:] *= a[0][:,None]
		res[...,-width[0]:,:] *= a[0][::-1,None]
	if width[1] > 0:
		res[...,:,:width[1]] *= a[1][None,:]
		res[...,:,-width[1]:]  *= a[1][None,::-1]
	if fill == "mean":
		res += offset
	return res

def radial_average(map, center=[0,0], step=1.0):
	"""Produce a radial average of the given map that's centered on zero"""
	center = np.asarray(center)
	pos  = map.posmap()-center[:,None,None]
	rads = np.sum(pos**2,0)**0.5
	# Our resolution should be step times the highest resolution direction.
	res = np.min(map.extent()/map.shape[-2:])*step
	n   = int(np.max(rads/res))
	orads = np.arange(n)*res
	rinds = (rads/res).reshape(-1).astype(int)
	# Ok, rebin the map. We use this using bincount, which can be a bit slow
	mflat = map.reshape((-1,)+map.shape[-2:])
	mout = np.zeros((len(mflat),n))
	for i, m in enumerate(mflat):
		mout[i] = (np.bincount(rinds, weights=m.reshape(-1))/np.bincount(rinds))[:n]
	mout = mout.reshape(map.shape[:-2]+mout.shape[1:])
	return mout, orads

def padslice(map, box, default=np.nan):
	"""Equivalent to map[...,box[0,0]:box[1,0],box[0,1]:box[1,1]], except that
	pixels outside the map are treated as actually being present, but filled with
	the value given by "default". Hence, ther esult will always have size box[1]-box[0]."""
	box = np.asarray(box).astype(int)
	# Construct our output map
	wcs = map.wcs.deepcopy()
	wcs.wcs.crpix -= box[0,::-1]
	res = full(map.shape[:-2]+tuple(box[1]-box[0]), wcs, default, map.dtype)
	# Get the (possibly smaller) box for the valid pixels of the input map
	ibox = np.maximum(0,np.minimum(np.array(map.shape[-2:])[None],box))
	# Copy over the relevant region
	o, w = ibox[0]-box[0], ibox[1]-ibox[0]
	res[...,o[0]:o[0]+w[0],o[1]:o[1]+w[1]] = map[...,ibox[0,0]:ibox[1,0],ibox[0,1]:ibox[1,1]]
	return res

def tile_maps(maps):
	"""Given a 2d list of enmaps representing contiguous tiles in the
	same global pixelization, stack them into a total map and return it.
	E.g. if maps = [[a,b],[c,d]], then the result would be
	      c d
	map = a b
	"""
	# First stack the actual data:
	m = np.concatenate([np.concatenate(row,-1) for row in maps],-2)
	# Then figure out the wcs of the result. crpix counts from the
	# lower left corner, so a and the total map should have the same wcs
	m = samewcs(m, maps[0][0])
	return m

def stamps(map, pos, shape, aslist=False):
	"""Given a map, extract a set of identically shaped postage stamps with corners
	at pos[ntile,2]. The result will be an enmap with shape [ntile,...,ny,nx]
	and a wcs appropriate for the *first* tile only. If that is not the
	behavior wanted, you can specify aslist=True, in which case the result
	will be a list of enmaps, each with the correct wcs."""
	shape = np.zeros(2)+shape
	pos   = np.asarray(pos)
	res   = []
	for p in pos:
		res.append(padslice(map, [p,p+shape]))
	if aslist: return res
	res = samewcs(np.array(res),res[0])
	return res

def to_healpix(imap, omap=None, nside=0, order=3, chunk=100000, destroy_input=False):
	"""Project the enmap "imap" onto the healpix pixelization. If omap is given,
	the output will be written to it. Otherwise, a new healpix map will be constructed.
	The healpix map must be in RING order. nside controls the resolution of the output map.
	If 0, nside is chosen such that the output map is higher resolution than the input.
	This is needed to avoid losing information. To go to a lower-resolution output map,
	you should first degrade the input map. The chunk argument affects the speed/memory
	tradeoff of the function. Higher values use more memory, and might (and might not)
	give higher speed. If destroy_input is True, then the input map will be prefiltered
	in-place, which saves memory but modifies its values."""
	import healpy
	if not destroy_input and order > 1: imap = imap.copy()
	if order > 1:
		imap = enlib.utils.interpol_prefilter(imap, order=order, inplace=True)
	if omap is None:
		# Generate an output map
		if not nside:
			npix_full_cyl = 4*np.pi/imap.pixsize()
			nside = 2**int(np.floor(np.log2((npix_full_cyl/12)**0.5)))
		npix = 12*nside**2
		omap = np.zeros(imap.shape[:-2]+(npix,),imap.dtype)
	else:
		nside = healpy.npix2nside(omap.shape[-1])
	npix = omap.shape[-1]
	# Interpolate values at output pixel positions
	for i in range(0, npix, chunk):
		pos   = np.array(healpy.pix2ang(nside, np.arange(i, min(npix,i+chunk))))
		# Healpix uses polar angle, not dec
		pos[0] = np.pi/2 - pos[0]
		omap[...,i:i+chunk] = imap.at(pos, order=order, mask_nan=False, prefilter=False)
	return omap

def to_flipper(imap, omap=None, unpack=True):
	"""Convert the enmap "imap" into a flipper map with the same geometry. If
	omap is given, the output will be written to it. Otherwise, a an array of
	flipper maps will be constructed. If the input map has dimensions
	[a,b,c,ny,nx], then the output will be an [a,b,c] array with elements
	that are flipper maps with dimension [ny,nx]. The exception is for
	a 2d enmap, which is returned as a plain flipper map, not a
	0-dimensional array of flipper maps. To avoid this unpacking, pass

	Flipper needs cdelt0 to be in decreasing order. This function ensures that,
	at the cost of losing the original orientation. Hence to_flipper followed
	by from_flipper does not give back an exactly identical map to the one
	on started with.
	"""
	import flipper
	if imap.wcs.wcs.cdelt[0] > 0: imap = imap[...,::-1]
	# flipper wants a different kind of wcs object than we have.
	header = imap.wcs.to_header(relax=True)
	header['NAXIS']  = 2
	header['NAXIS1'] = imap.shape[-1]
	header['NAXIS2'] = imap.shape[-2]
	flipwcs = flipper.liteMap.astLib.astWCS.WCS(header, mode="pyfits")
	iflat = imap.preflat
	if omap is None:
		omap = np.empty(iflat.shape[:-2],dtype=object)
	for i, m in enumerate(iflat):
		omap[i] = flipper.liteMap.liteMapFromDataAndWCS(iflat[i], flipwcs)
	omap = omap.reshape(imap.shape[:-2])
	if unpack and omap.ndim == 0: return omap.reshape(-1)[0]
	else: return omap

def from_flipper(imap, omap=None):
	"""Construct an enmap from a flipper map or array of flipper maps imap.
	If omap is specified, it must have the correct shape, and the data will
	be written there."""
	imap   = np.asarray(imap)
	first  = imap.reshape(-1)[0]
	# flipper and enmap wcs objects come from different wcs libraries, so
	# they must be converted
	wcs    = enlib.wcs.WCS(first.wcs.header).sub(2)
	if omap is None:
		omap = empty(imap.shape + first.data.shape, wcs, first.data.dtype)
	# Copy over all components
	iflat = imap.reshape(-1)
	for im, om in zip(iflat, omap.preflat):
		om[:] = im.data
	omap = fix_endian(omap)
	return omap

############
# File I/O #
############

def write_map(fname, emap, fmt=None, extra={}):
	"""Writes an enmap to file. If fmt is not passed,
	the file type is inferred from the file extension, and can
	be either fits or hdf. This can be overriden by
	passing fmt with either 'fits' or 'hdf' as argument."""
	if fmt == None:
		if   fname.endswith(".hdf"):     fmt = "hdf"
		elif fname.endswith(".fits"):    fmt = "fits"
		elif fname.endswith(".fits.gz"): fmt = "fits"
		else: fmt = "fits"
	if fmt == "fits":
		write_fits(fname, emap, extra=extra)
	elif fmt == "hdf":
		write_hdf(fname, emap, extra=extra)
	else:
		raise ValueError

def read_map(fname, fmt=None, sel=None, hdu=None):
	"""Read an enmap from file. The file type is inferred
	from the file extension, unless fmt is passed.
	fmt must be one of 'fits' and 'hdf'."""
	toks = fname.split(":")
	fname = toks[0]
	if fmt == None:
		if   fname.endswith(".hdf"):     fmt = "hdf"
		elif fname.endswith(".fits"):    fmt = "fits"
		elif fname.endswith(".fits.gz"): fmt = "fits"
		else: fmt = "fits"
	if fmt == "fits":
		res = read_fits(fname, sel=sel, hdu=hdu)
	elif fmt == "hdf":
		res = read_hdf(fname, sel=sel)
	else:
		raise ValueError
	if len(toks) > 1:
		res = eval("res"+":".join(toks[1:]))
	return res

def read_map_geometry(fname, fmt=None, hdu=None):
	"""Read an enmap from file. The file type is inferred
	from the file extension, unless fmt is passed.
	fmt must be one of 'fits' and 'hdf'."""
	toks = fname.split(":")
	fname = toks[0]
	if fmt == None:
		if   fname.endswith(".hdf"):     fmt = "hdf"
		elif fname.endswith(".fits"):    fmt = "fits"
		elif fname.endswith(".fits.gz"): fmt = "fits"
		else: fmt = "fits"
	if fmt == "fits":
		return read_fits_geometry(fname, hdu=hdu)
	elif fmt == "hdf":
		return read_hdf_geometry(fname)
	else:
		raise ValueError
	return res

def write_fits(fname, emap, extra={}):
	"""Write an enmap to a fits file."""
	# The fits write routines may attempt to modify
	# the map. So make a copy.
	emap = enmap(emap, copy=True)
	# Get our basic wcs header
	header = emap.wcs.to_header(relax=True)
	# Add our map headers
	header['NAXIS'] = emap.ndim
	for i,n in enumerate(emap.shape[::-1]):
		header['NAXIS%d'%(i+1)] = n
	for key, val in extra.items():
		header[key] = val
	hdus   = astropy.io.fits.HDUList([astropy.io.fits.PrimaryHDU(emap, header)])
	with warnings.catch_warnings():
		warnings.filterwarnings('ignore')
		hdus.writeto(fname, clobber=True)

def read_fits(fname, hdu=None, sel=None, sel_threshold=10e6):
	"""Read an enmap from the specified fits file. By default,
	the map and coordinate system will be read from HDU 0. Use
	the hdu argument to change this. The map must be stored as
	a fits image. If sel is specified, it should be a slice
	that will be applied to the image before reading. This avoids
	reading more of the image than necessary."""
	if hdu is None: hdu = 0
	hdu = astropy.io.fits.open(fname)[hdu]
	if hdu.header["NAXIS"] < 2:
		raise ValueError("%s is not an enmap (only %d axes)" % (fname, hdu.header["NAXIS"]))
	with warnings.catch_warnings():
		wcs = enlib.wcs.WCS(hdu.header).sub(2)
	# Slice if requested. Slicing at this point avoids unneccessary
	# I/O and memory usage.
	if sel:
		# First slice the wcs
		sel1, sel2 = enlib.slice.split_slice(sel, [len(hdu.shape)-2,2])
		_, wcs = slice_wcs(hdu.shape, wcs, sel2)
		# hdu.section is pretty slow. Work around that by not applying it
		# for small maps, and by not applying it along the last axis for the rest.
		if hdu.size > sel_threshold:
			sel1, sel2 = enlib.slice.split_slice(sel, [len(hdu.shape)-1,1])
			data = hdu.section[sel1]
			data = data[(Ellipsis,)+sel2]
		else:
			data = hdu.data
			data = data[sel]
	else: data = hdu.data
	res = fix_endian(ndmap(data, wcs))
	return res

def read_fits_geometry(fname, hdu=None):
	"""Read an enmap wcs from the specified fits file. By default,
	the map and coordinate system will be read from HDU 0. Use
	the hdu argument to change this. The map must be stored as
	a fits image."""
	if hdu is None: hdu = 0
	hdu = astropy.io.fits.open(fname)[hdu]
	if hdu.header["NAXIS"] < 2:
		raise ValueError("%s is not an enmap (only %d axes)" % (fname, hdu.header["NAXIS"]))
	with warnings.catch_warnings():
		wcs = enlib.wcs.WCS(hdu.header).sub(2)
	shape = tuple([hdu.header["NAXIS%d"%(i+1)] for i in range(hdu.header["NAXIS"])[::-1]])
	return shape, wcs

def write_hdf(fname, emap, extra={}):
	"""Write an enmap as an hdf file, preserving all
	the WCS metadata."""
	import h5py
	emap = enmap(emap, copy=False)
	with h5py.File(fname, "w") as hfile:
		hfile["data"] = emap
		header = emap.wcs.to_header()
		for key in header:
			hfile["wcs/"+key] = header[key]
		for key, val in extra.items():
			hfile[key] = val

def read_hdf(fname, sel=None):
	"""Read an enmap from the specified hdf file. Two formats
	are supported. The old enmap format, which simply used
	a bounding box to specify the coordinates, and the new
	format, which uses WCS properties. The latter is used if
	available. With the old format, plate carree projection
	is assumed. Note: some of the old files have a slightly
	buggy wcs, which can result in 1-pixel errors."""
	import h5py
	with h5py.File(fname,"r") as hfile:
		data = hfile["data"]
		hwcs = hfile["wcs"]
		header = astropy.io.fits.Header()
		for key in hwcs:
			header[key] = hwcs[key].value
		wcs = enlib.wcs.WCS(header).sub(2)
		# Slice if requested. Slicing at this point avoids unneccessary
		# data actually being read
		if sel:
			sel1, sel2 = enlib.slice.split_slice(sel, [data.ndim-2,2])
			_, wcs = slice_wcs(data.shape, wcs, sel2)
			data   = data[sel]
		res = fix_endian(ndmap(data.value, wcs))
	return res

def read_hdf_geometry(fname):
	"""Read an enmap wcs from the specified hdf file."""
	import h5py
	with h5py.File(fname,"r") as hfile:
		hwcs = hfile["wcs"]
		header = astropy.io.fits.Header()
		for key in hwcs:
			header[key] = hwcs[key].value
		wcs   = enlib.wcs.WCS(header).sub(2)
		shape = hfile["data"].shape
	return shape, wcs

def get_enmap_patch(width_arcmin,px_res_arcmin,proj="car",pol=False,height_arcmin=None,xoffset_degree=0.,yoffset_degree=0.):
    hwidth = width_arcmin/2.
    if height_arcmin is None:
            vwidth = hwidth
    else:
            vwidth = height_arcmin/2.
    arcmin =  enlib.utils.arcmin
    degree =  enlib.utils.degree
    shape, wcs = geometry(pos=[[-hwidth*arcmin+yoffset_degree*degree,-vwidth*arcmin+xoffset_degree*degree],[hwidth*arcmin+yoffset_degree*degree,vwidth*arcmin+xoffset_degree*degree]], res=px_res_arcmin*arcmin, proj=proj)
    if pol: shape = (3,)+shape
    return shape, wcs


def power_from_fourier_teb(kmap1,kmap2=None):
        pass

def power_from_teb(map1,map2=None,mask1=None,mask2=None):
        pass


def power_from_fourier_iqu(map1,map2=None,mask1=None,mask2=None):
        pass


def power_from_iqu(map1,map2=None,mask1=None,mask2=None):
        if mask1 is None: mask1 = map1*0.+1.
        if mask2 is None: mask2 = mask1
        if map2 is None: map2 = map1

class FourierCalculator(object):

        def __init__(self,shape,wcs):
                self.shape = shape
                self.wcs = wcs
                self.rot = queb_rotmat(lmap(shape,wcs))



def fix_endian(map):
	"""Make endianness of array map match the current machine.
	Returns the result."""
	if map.dtype.byteorder not in ['=','<' if sys.byteorder == 'little' else '>']:
		map = map.byteswap().newbyteorder()
	return map<|MERGE_RESOLUTION|>--- conflicted
+++ resolved
@@ -513,11 +513,6 @@
 def modlmap(shape, wcs, oversample=1):
 	"""Return a map of all the abs wavenumbers in the fourier transform
 	of a map with the given shape and wcs.
-<<<<<<< HEAD
-
-        What is lrmap?
-=======
->>>>>>> 137767c2
         """
 	slmap = lmap(shape,wcs,oversample=oversample)
         return np.sum(slmap**2,0)**0.5
@@ -531,10 +526,6 @@
         return np.sum(slmap**2,0)**0.5
 
 
-<<<<<<< HEAD
-
-=======
->>>>>>> 137767c2
 def laxes(shape, wcs, oversample=1):
 	overample = int(oversample)
 	step = extent(shape, wcs)/shape[-2:]
