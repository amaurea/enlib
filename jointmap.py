from __future__ import division, print_function
import numpy as np, os, time, imp, copy, functools, sys
from scipy import ndimage, optimize, interpolate, integrate, stats, special
from . import enmap, retile, utils, bunch, cg, fft, powspec, array_ops, memory, wcsutils, bench
from astropy import table
from astropy.io import fits
#from matplotlib import pyplot

def read_config(fname):
	config = imp.load_source("config", fname)
	config.path = fname
	return config

def read_geometry(fname):
	if os.path.isdir(fname):
		geo = retile.read_tileset_geometry(fname + "/tile%(y)03d_%(x)03d.fits")
		return geo.shape, geo.wcs
	else:
		return enmap.read_map_geometry(fname)

def read_beam(params, nl=50000, workdir=".", regularization="ratio", cutoff=0.01):
	l = np.arange(nl).astype(float)
	if params[0] == "fwhm":
		sigma = params[1]*utils.fwhm*utils.arcmin
		res = -0.5*l**2*sigma**2
	elif params[0] == "transfun":
		fname = os.path.join(workdir, params[1])
		bdata = np.zeros(nl)
		tmp   = np.loadtxt(fname)[:,1]
		bdata[:len(tmp)] = tmp[:nl]
		del tmp
		# We want a normalized beam
		bdata[~np.isfinite(bdata)] = 0
		bdata /= np.max(bdata)
		l      = np.arange(len(bdata)).astype(float)
		if regularization == "gauss":
			low = np.where(bdata<cutoff)[0]
			if len(low) > 0:
				lcut = low[0]
				bdata[:lcut+1] = np.log(bdata[:lcut+1])
				bdata[lcut+1:] = l[lcut+1:]**2*bdata[lcut]/lcut**2
		elif regularization == "ratio":
			# The purpose of this approach is to keep the *ratio* between
			# beams constant after they leave the reliable area. This is useful
			# because the bema ratio is what matters for the coadded solution, and
			# we don't want to invent very high ratios in the area where the beam isn't
			# well-defined in the first place. To keep the ratio fixed we must use the
			# same function for all the beam continuations, though we can multiply
			# that function by a per-beam constant. If we assume that most beams are
			# approximately gaussian, then there is a single function that has these
			# properties while matching both the slope and value at the cutoff point:
			# g(l) = cutoff*(l/lc)**(2*log(cutoff)), where lc is the cutoff point.
			low   = np.where(bdata<cutoff)[0]
			if len(low) > 0:
				lcut = low[0]
				lv   = np.log(cutoff)
				bdata[:lcut+1] = np.log(bdata[:lcut+1])
				bdata[lcut+1:] = lv + (np.log(l[lcut+1:])-np.log(l[lcut]))*(2*lv)
		else: raise ValueError("Unknown beam regularization '%s'" % regularization)
		## we don't trust the beam after the point where it becomes negative
		#negs  = np.where(bdata<=0)[0]
		#ndata = min(nl,len(bdata) if len(negs) == 0 else negs[0]*9//10)
		#res[:ndata] = np.log(bdata[:ndata])
		## Fit power law to extend the beam beyond its end. That way we will have
		## a well-defined value everywhere.
		#i1, i2 = ndata*18/20, ndata*19/20
		#x1, x2 = np.log(l[i1]), np.log(l[i2])
		#y1, y2 = res[i1], res[i2]
		#alpha = (y2-y1)/(x2-x1)
		#res[i2:] = res[i2] + alpha*np.log(l[i2:]/l[i2-1])
		res = bdata
	else: raise ValueError("beam type '%s' not implemented" % type)
	res = np.maximum(res, -80)
	return res

def beam_ratio(beam1, beam2): return beam1 - beam2

def beam_size(beam):
	"""Returns the l where the beam has fallen by one sigma. The beam should
	be given in the logarithmic form."""
	return np.where(beam > -1)[0][-1]

def eval_beam(beam, l, raw=False):
	res = enmap.samewcs(utils.interpol(beam, l[None], order=1, mask_nan=False),l)
	if not raw: res = np.exp(res)
	return res

def calc_profile_ptsrc(freq, nl=50000):
	return np.full(nl, 1.0)

# Need to unify the different catalogue formats in use here
cat_format = [("ra","f"),("dec","f"),("sn","f"),("I","f"),("dI","f"),("Q","f"),("dQ","f"),("U","f"),("dU","f")]
def read_catalog(params, workdir="."):
	format, fname = params
	fname = os.path.join(workdir, fname)
	if format == "dory":
		data = np.loadtxt(fname)
		cat  = np.zeros(len(data),dtype=cat_format).view(np.recarray)
		cat["ra"], cat["dec"] = data.T[:2]*utils.degree
		cat["sn"] = data.T[2]
		cat["I"], cat["dI"] = data.T[3:5]*1e3
	else: raise NotImplementedError(format)
	return cat

def read_spectrum(fname, workdir="."):
	fname = os.path.join(workdir, fname)
	return powspec.read_spectrum(fname)

# This approach does not work as it is - it suffers from aliasing.
# It could probably be made to work with a fiducial beam, a variable
# step size, and more interpolation, but for now I have bypassed it
# to work directly in fourier space
#def calc_profile_sz(freq, scale=1.0, nl=50000, dl=250):
#	# This gives the y to signal response in fourier space
#	amp = sz_freq_core(freq*1e9)
#	# f(k) = fft(f(x)). Fourier interval is related to l
#	# via dl = 2*pi/(dx*n), and lmax is pi/dx. So dx must be
#	# pi/nl.
#	dl = dl/float(scale)
#	dr = np.pi/nl
#	nr = utils.nint(2*np.pi/(dr*dl))
#	r  = np.arange(nr)*dr # radians
#	# We want scale=1 to correspond to a FWHM of the sz profile at
#	# 1 arcmin. In dimensionless units the FWHM is 0.34208
#	y  = sz_rad_projected(r/utils.arcmin, scale)
#	fy = fft.rfft(y).real
#	l  = np.arange(len(fy),dtype=float)*dl
#	# Expand to full array
#	spline   = interpolate.splrep(l, np.log(fy))
#	profile  = np.exp(interpolate.splev(np.arange(nl), spline))
#	# This is a good approximation for avoiding aliasing. In the real world,
#	# the beam smoothes away high-l modes before they can be aliased, but since
#	# we don't have an easy way to compute the beam-convoluted real-space signal,
#	# we must avoid the aliasing another way
#	profile -= profile[-1]
#	# Normalize to 1 response in center, so the mean is not changed
#	profile /= profile[0]
#	return amp*profile

h_P = 6.62607004e-34
k_B =1.38064852e-23
def sz_freq_core(f, T=2.725):
	x  = h_P*f/(k_B*T)
	ex = np.exp(x)
	return x*(ex+1)/(ex-1)-4

def sz_rad_core(x):
	"""Dimensionless radial sz profile as a function of r/R500.
	Normalized to 1 in center."""
	c500  = 1.177
	alpha = 1.0510
	beta  = 5.4905
	gamma = 0.3081
	cx = c500*x
	p  = 1/(cx**gamma * (1+cx**alpha)**((beta-gamma)/alpha))
	return p

def sz_rad_projected_core(r_ort, zmax=1000):
	"""Dimensionaless angular sz profile with FWHM of 1 and an integral of 1. Takes about
	0.35 ms to evaluate on laptop."""
	return integrate.quad(lambda z: sz_rad_core((z**2+r_ort**2)**0.5*0.34208), 0, zmax)[0]*(2/3.6616198499715846)

class SZInterpolator:
	"""This class provides a fast spline-based interpolator for sz_rad_projected_core,
	which importantly makes it parallelizable. Only a single instance should be needed, which
	which is instantiated globally. When called it will set up its internal state the first
	time. The fwhm argument scales it radially while keeping the central amplitude constant.
	This means that the total integral will change. If this is not what you want, divide the
	result by fwhm**2. It takes 7 us to evaluate for 1 number, 77 us for an array of length
	1000 and 66 ms for an array of length 1e6.
	"""
	def __init__(self, rmax=1000, npoint=1001, sqrt=True, log=True):
		self.rmax, self.npoint, self.sqrt, self.log = rmax, npoint, sqrt, log
		self.spline = None
	def setup(self):
		if self.sqrt: self.r = np.linspace(0, self.rmax**0.5, self.npoint)**2
		else:         self.r = np.linspace(0, self.rmax, self.npoint)
		self.v = np.array([sz_rad_projected_core(r) for r in self.r])
		if self.log: self.spline = interpolate.splrep(self.r, np.log(self.v))
		else:        self.spline = interpolate.splrep(self.r, self.v)
	def __call__(self, r, fwhm=1.0, fwhm_deriv=False):
		"""If fwhm_deriv is True, then computes the derivative of the
		spline profile with respect to fwhm."""
		if self.spline is None: self.setup()
		x = r/fwhm
		if self.log:
			res = np.exp(interpolate.splev(x, self.spline))
			if fwhm_deriv:
				res *= -r/fwhm**2*interpolate.splev(x, self.spline, der=1)
		else:
			res = interpolate.splev(x, self.spline, der=fwhm_deriv)
			if fwhm_deriv:
				res *= -r/fwhm**2
		return res
sz_rad_projected_fast = SZInterpolator()

def sz_2d_profile(shape, pixshape, pos=[0,0], fwhm=1.0, oversample=5, core=10, pad=100,
		periodic=False, nofft=False, pos_deriv=None, scale_deriv=False):
	"""Return a 2d sz profile with shape [ny,nx] where each pixel has the physical
	shape pixshape [wy,wx] in arcminutes. This means that any cos(dec) factors must
	be included in pixshape. The profile will be offset by pos [oy,ox]
	from the fiducial location shape//2 in the center of the map. The sz profile
	will have the given fwhm in arcminutes. The profile will be evaluated at
	high resolution given by oversample in order to handle the sz profile's bandlimitlessness.
	This introduces a pixel window, which we deconvolve. Fractional offsets are supported
	and are handled with fourier shifting, which preserves the overall signal amplitude.
	With the default parameters, this function has an accuracy of 5e-6 relative to the peak
	for fwhm=1, and takes 14 ms to evaluate for a (33,33) map, about half of which is the
	fourier stuff.
	"""
	n   = np.array(shape[-2:])
	pos = np.array(pos)
	ipos = utils.nint(pos)
	fpos = pos-ipos
	bpos = n//2
	if periodic: pad = 0
	def over_helper(shape, pixshape, fwhm, offset, oversample):
		#print "over_hepler", shape, pixshape, fwhm, oversample
		oversample = oversample//2*2+1
		n = np.array(shape[-2:])
		N = n*oversample
		i = offset*oversample + oversample//2
		big_pos = (np.mgrid[:N[0],:N[1]] - i[:,None,None])*(np.array(pixshape)/oversample)[:,None,None]
		big_rad = np.sum(big_pos**2,0)**0.5
		big_map = sz_rad_projected_fast(big_rad, fwhm, fwhm_deriv=scale_deriv)
		# Then downgrade. This is done to get the pixel window. We can't just use
		# fourier method to get the pixel window here, as the signal is not band-limited
		map   = enmap.downgrade(big_map, oversample)
		return map
	# First evaluate the locations at medium resolution
	map  = over_helper(shape, pixshape, fwhm, bpos+ipos, oversample)
	if nofft: return map
	# Then get the central region as high resolution
	while core >= 1:
		oversample *= 2
		cw   = core//2*2+1
		ci   = n//2-cw//2
		map[ci[0]:ci[0]+cw,ci[1]:ci[1]+cw] = over_helper((cw,cw), pixshape, fwhm, bpos+ipos-ci, oversample)
		core = core//2
	# We will now fourier shift to the target offset from the center, and also
	# deconvolve the band-limited part of the pixel window.
	pad_map = np.pad(map, pad, "constant")+0j
	fmap = fft.fft(pad_map, axes=[0,1])
	wy, wx = enmap.calc_window(fmap.shape)
	fmap *= wy[:,None]
	fmap *= wx[None,:]
	fmap  = fft.shift(fmap, fpos, axes=[0,1], nofft=True, deriv=pos_deriv)
	fft.ifft(fmap, pad_map, axes=[0,1], normalize=True)
	map[:] = pad_map[(slice(pad,-pad),)*pad_map.ndim].real if pad > 0 else pad_map.real
	return map

#def sz_rad_projected(r_ort, fwhm=1.0, xmax=5, dx=1e-3):
#	"""Compute the projected sz radial profile on the sky, as a function of
#	the angular distance r_ort from the center, in arcminutes. The cluster profile full-width
#	half-max is given by fwhm."""
#	x_ort = np.asarray(r_ort)*0.34208/fwhm
#	x_par = np.arange(0,xmax,dx)+dx/2
#	res   = np.array([np.sum(sz_rad_core((x_par**2 + xo**2)**0.5)) for xo in x_ort.reshape(-1)])
#	norm  = np.sum(sz_rad_core(x_par))
#	return res.reshape(x_ort.shape)/norm
#
#def sz_rad_projected_map(shape, wcs, fwhm=1.0, xmax=5, dx=1e-3):
#	pos = enmap.posmap(shape, wcs)
#	iy,ix = np.array(shape[-2:])//2+1
#	r   = np.sum((pos-pos[:,iy,ix][:,None,None])**2,0)**0.5
#	r   = np.roll(np.roll(r,-ix,-1),-iy,-2)
#	# Next build a 1d spline of the sz cluster profile covering all our radii
#	r1d = np.arange(0, np.max(r)*1.1, min(r[0,1],r[1,0])*0.5)
#	y1d = sz_rad_projected(r1d/utils.arcmin, fwhm, xmax, dx)
#	spline = interpolate.splrep(r1d, np.log(y1d))
#	y2d = enmap.ndmap(np.exp(interpolate.splev(r, spline)), wcs)
#	return y2d

def sz_map_profile(shape, wcs, fwhm=1.0):
	"""Evaluate the 2d sz profile for the enmap with the given shape
	and profile."""
	pixshape = enmap.pixshape(shape, wcs)/utils.arcmin
	pixshape[1] *= np.cos(enmap.pix2sky(shape, wcs, [shape[-2]//2,shape[-1]//2])[0])
	res = sz_2d_profile(shape, pixshape, fwhm=fwhm, oversample=1, core=50, periodic=True)
	# Shift center to top left corner
	res = np.roll(np.roll(res, -(shape[-2]//2), -2), -(shape[-1]//2), -1)
	return enmap.ndmap(res, wcs)

def butter(f, f0, alpha):
	if f0 <= 0: return f*0+1
	with utils.nowarn():
		return 1/(1 + (np.abs(f)/f0)**alpha)

def smooth_pix(map, pixrad):
	fmap  = enmap.fft(map)
	ky = np.fft.fftfreq(map.shape[-2])
	kx = np.fft.fftfreq(map.shape[-1])
	kr2   = ky[:,None]**2+kx[None,:]**2
	fmap *= np.exp(-0.5*kr2*pixrad**2)
	map   = enmap.ifft(fmap).real
	return map

def smooth_ps_pix_log(ps, pixrad):
	"""Smooth ps with 2 dof per pixel by the given pixel radius
	in lograthmic scale, while applying a correction factor to approximate
	the effect of plain smoothing when the background is flat."""
	return smooth_pix(ps, pixrad)*1.783

log_smooth_corrections = [ 1.0, # dummy for 0 dof
 3.559160, 1.780533, 1.445805, 1.310360, 1.237424, 1.192256, 1.161176, 1.139016,
 1.121901, 1.109064, 1.098257, 1.089441, 1.082163, 1.075951, 1.070413, 1.065836,
 1.061805, 1.058152, 1.055077, 1.052162, 1.049591, 1.047138, 1.045077, 1.043166,
 1.041382, 1.039643, 1.038231, 1.036866, 1.035605, 1.034236, 1.033090, 1.032054,
 1.031080, 1.030153, 1.029221, 1.028458, 1.027655, 1.026869, 1.026136, 1.025518,
 1.024864, 1.024259, 1.023663, 1.023195, 1.022640, 1.022130, 1.021648, 1.021144,
 1.020772]

def smooth_ps_grid(ps, res, alpha=4, log=False, ndof=2):
	"""Smooth a 2d power spectrum to the target resolution in l"""
	# First get our pixel size in l
	lx, ly = enmap.laxes(ps.shape, ps.wcs)
	ires   = np.array([lx[1],ly[1]])
	smooth = np.abs(res/ires)
	# We now know how many pixels to somoth by in each direction,
	# so perform the actual smoothing
	if log: ps = np.log(ps)
	fmap  = enmap.fft(ps)
	ky    = np.fft.fftfreq(ps.shape[-2])
	kx    = np.fft.fftfreq(ps.shape[-1])
	fmap /= 1 + np.abs(2*ky[:,None]*smooth[0])**alpha
	fmap /= 1 + np.abs(2*kx[None,:]*smooth[1])**alpha
	ps    = enmap.ifft(fmap).real
	if log: ps = np.exp(ps)*log_smooth_corrections[ndof]
	return ps

def smooth_radial(ps, res=2.0):
	ly, lx = enmap.laxes(ps.shape, ps.wcs)
	lr     = (ly[:,None]**2+lx[None,:]**2)**0.5
	dl     = min(lr[0,1],lr[1,1])*res
	bi     = np.floor(lr/dl).astype(int).reshape(-1)
	hits   = np.bincount(bi)
	ops    = ps*0
	for i in range(len(ps.preflat)):
		profile = np.bincount(bi, ps.preflat[i].reshape(-1))/hits
		ops.preflat[i] = profile[bi].reshape(ps.preflat[i].shape)
	return ops

def smooth_ps_hybrid(ps, grid_res, rad_res=2.0):
	"""Smooth spectrum by first building a radial profile, then
	smoothing the residual after dividing that out. The residual
	grid will have a resolution tuned to have 100 nper samples per
	bin, where each fourier cell contributes ndof samples."""
	ps_radial = np.maximum(smooth_radial(ps, res=rad_res),np.max(ps)*1e-14)
	ps_resid  = smooth_ps_grid(ps/ps_radial, res=grid_res)
	ps_smooth = ps_resid*ps_radial
	return ps_smooth

def read_map(fname, pbox, name=None, cache_dir=None, dtype=None, read_cache=False):
	if read_cache:
		map = enmap.read_map(cache_dir + "/" + name)
		if dtype is not None: map = map.astype(dtype)
	else:
		if os.path.isdir(fname):
			fname = fname + "/tile%(y)03d_%(x)03d.fits"
			map = retile.read_area(fname, pbox)
			if dtype is not None: map = map.astype(dtype)
		else:
			map = enmap.read_map(fname, pixbox=pbox)
		if cache_dir is not None and name is not None:
			enmap.write_map(cache_dir + "/" + name, map)
	#if map.ndim == 3: map = map[:1]
	return map

def map_fft(x): return enmap.fft(x)
def map_ifft(x): return enmap.ifft(x).real

def calc_pbox(shape, wcs, box, n=10):
	nphi = utils.nint(np.abs(360/wcs.wcs.cdelt[0]))
	dec = np.linspace(box[0,0],box[1,0],n)
	ra  = np.linspace(box[0,1],box[1,1],n)
	y   = enmap.sky2pix(shape, wcs, [dec,dec*0+box[0,1]])[0]
	x   = enmap.sky2pix(shape, wcs, [ra*0+box[0,0],ra])[1]
	x   = utils.unwind(x, nphi)
	pbox = np.array([
		[np.min(y),np.min(x)],
		[np.max(y),np.max(x)]])
	xm1 = np.mean(pbox[:,1])
	xm2 = utils.rewind(xm1, shape[-1]//2, nphi)
	pbox[:,1] += xm2-xm1
	pbox = utils.nint(pbox)
	return pbox

def make_dummy_tile(shape, wcs, box, pad=0, dtype=np.float64):
	pbox = calc_pbox(shape, wcs, box)
	if pad:
		pbox[0] -= pad
		pbox[1] += pad
	shape2, wcs2 = enmap.slice_geometry(shape, wcs, (slice(pbox[0,0],pbox[1,0]),slice(pbox[0,1],pbox[1,1])), nowrap=True)
	shape2 = shape[:-2]+tuple(pbox[1]-pbox[0])
	map = enmap.zeros(shape2, wcs2, dtype)
	div = enmap.zeros(shape2, wcs2, dtype)
	return bunch.Bunch(map=map, div=div)

def robust_ref(div,tol=1e-5):
	ref = np.median(div[div>0])
	ref = np.median(div[div>ref*tol])
	return ref

def add_missing_comps(map, ncomp, fill="random", rms_factor=1e3):
	map  = map.preflat
	if len(map) >= ncomp: return map[:ncomp]
	omap = enmap.zeros((ncomp,)+map.shape[-2:], map.wcs, map.dtype)
	omap[:len(map)] = map[:ncomp]
	if fill == "random":
		r = np.random.standard_normal((ncomp-len(map),)+map.shape[-2:])
		scale = np.std(map)*rms_factor
		omap[len(map):] = r*scale
	return omap

def make_div_3d(div, ncomp_map, ncomp_target, polfactor=0.5):
	if div.ndim == 2:
		res = enmap.zeros((ncomp_target,)+div.shape[-2:], div.wcs, div.dtype)
		res[0]           = div
		res[1:ncomp_map] = div*polfactor
		return res
	elif div.ndim == 3: return div
	elif div.ndim == 4: return enmap.samewcs(np.einsum("iiyx->iyx",div),div)
	else: raise ValueError("Too many components in div")

def detrend_map(map, div, edge=60, tol=1e-3, nstep=30):
	#print("Fixme detrend")
	#enmap.write_map("detrend_before.fits", map)
	hit  = div.preflat[0]>0
	bhit = hit.copy()
	bhit[0,:] = 0; bhit[-1,:] = 0; bhit[:,0] = 0; bhit[:,-1] = 0
	weight = bhit*(np.maximum(0,(1-ndimage.distance_transform_edt(hit)/edge))) + tol
	del bhit
	l  = map.modlmap()
	iN = (1 + ( (l+0.5)/1000 )**-3.5)**-1
	def A(x):
		imap = weight*0+x.reshape(map.shape)
		omap = weight*imap + enmap.ifft(iN*enmap.fft(imap)).real
		return omap.reshape(-1)
	def M(x):
		imap = weight*0+x.reshape(map.shape)
		omap = enmap.ifft(1/iN*enmap.fft(imap)).real
		return omap.reshape(-1)
	rhs = map*weight
	solver = cg.CG(A, rhs.reshape(-1).copy(), M=M)
	for i in range(nstep):
		solver.step()
	#enmap.write_map("detrend_model.fits", enmap.samewcs(solver.x.reshape(map.shape),map))
	omap = (div>0)*(map-solver.x.reshape(map.shape))
	#enmap.write_map("detrend_after.fits", omap)
	return omap

def common_geometry(geos, ncomp=None):
	shapes = np.array([shape[-2:] for shape,wcs in geos])
	assert np.all(shapes == shapes[0]), "Inconsistent map shapes"
	if ncomp is None:
		ncomps = np.array([shape[-3] for shape,wcs in geos if len(shape)>2])
		assert np.all(ncomps == ncomps[0]), "Inconsistent map ncomp"
		ncomp = ncomps[0]
	return (ncomp,)+tuple(shapes[0]), geos[0][1]

def filter_div(div):
	"""Downweight very thin stripes in the div - they tend to be problematic single detectors"""
	res = div.copy()
	for comp in res.preflat: comp[:] = ndimage.minimum_filter(comp, size=2)
	return res

def select_datasets(datasets, sel):
	all_tags = set()
	for dataset in datasets:
		all_tags |= dataset.tags
	flags = {flag: np.array([flag in dataset.tags for dataset in datasets],bool) for flag in all_tags}
	# Extract the relevant datasets
	if sel is not None:
		sel     = "&".join(["(" + w + ")" for w in utils.split_outside(sel, ",")])
		selinds = np.where(eval(sel, flags))[0]
		datasets = [datasets[i] for i in selinds]
	return datasets

class Mapset:
	def __init__(self, config, sel=None):
		self.config = config
		self.select(sel)
	def select(self, sel):
		config   = self.config
		datasets = select_datasets(config.datasets, sel)
		#all_tags = set()
		#for dataset in config.datasets:
		#	all_tags |= dataset.tags
		#flags = {flag: np.array([flag in dataset.tags for dataset in config.datasets],bool) for flag in all_tags}
		## Extract the relevant datasets
		#datasets = config.datasets
		#if sel is not None:
		#	sel     = "&".join(["(" + w + ")" for w in utils.split_outside(sel, ",")])
		#	selinds = np.where(eval(sel, flags))[0]
		#	datasets = [datasets[i] for i in selinds]
		# Make all paths relative to us instead of the config file
		cdir = os.path.dirname(config.path)
		# In tiled input format, all input maps have the same geometry
		for dataset in datasets:
			for split in dataset.splits:
				split.map = os.path.join(cdir, split.map)
				split.div = os.path.join(cdir, split.div)
			if "mask" in dataset:
				dataset.mask = os.path.join(cdir, dataset.mask)
		# Read the geometry from all the datasets. Also make paths relative to us instead
		# of the config file
		self.nl = 30000
		for dataset in datasets:
			shape, wcs = read_geometry(dataset.splits[0].map)
			dataset.shape = shape
			dataset.wcs   = wcs
			dataset.beam  = read_beam(dataset.beam_params, workdir=cdir, nl=self.nl)
			#np.savetxt("beam_1d_%s.txt" % dataset.name, dataset.beam)
			dataset.box   = enmap.box(shape, wcs, corner=False)
		self.datasets = datasets
		# Read the target beam, if any
		if "target_beam" in config.__dict__.keys():
			self.target_beam = read_beam(config.target_beam, workdir=cdir, nl=self.nl)
		elif "get_target_beam" in config.__dict__.keys():
			self.target_beam = read_beam(config.get_target_beam(datasets), workdir=cdir, nl=self.nl)
		else: self.target_beam = None
		# Read the source catalog, if any
		if "ptsrc_catalog" in config.__dict__.keys():
			self.ptsrc_catalog = read_catalog(config.ptsrc_catalog, workdir=cdir)
		# Read the background spectrum if any
		if "background_spectrum" in config.__dict__.keys():
			self.background_spectrum = read_spectrum(config.background_spectrum, workdir=cdir)
	def copy(self):
		config = self.config
		self.config = None
		res = copy.deepcopy(self)
		res.config = config
		self.config = config
		return res
	def read(self, box, pad=0, prune=True, verbose=False, cache_dir=None, dtype=np.float64, div_unhit=1e-7, read_cache=False, ncomp=1, wcs=None):
		"""Read the data for each of our datasets that falls within the given box, returning a new Mapset
		with the mapset.datasets[:].split[:].data member filled with a map and div. If prune is False,
		then the returned mapset will have the same maps as the original mapset. If prune is True (the default),
		on the other hand, splits with no data are removed, as are datasets with too few splits. This can
		result in all the data being removed, in which case None is returned."""
		res = self.copy()
		res.ffpad, res.shape, res.wcs = None, None, None
		res.ncomp, res.dtype = ncomp, dtype
		for dataset in res.datasets:
			# Find the pixel coordinates of our tile
			pbox = np.sort(utils.nint(enmap.skybox2pixbox(dataset.shape, dataset.wcs, box)),0)
			pbox[0] -= pad
			pbox[1] += pad
			# Determine the optimal fourier padding
			psize = pbox[1]-pbox[0]
			ffpad = np.array([fft.fft_len(s, direction="above")-s for s in psize])
			pbox[1] += ffpad
			# The overall tile geometry (wcs in particular) can be found even if there isn't
			# any data to read, but in this case we can't be sure that the wcs object we read
			# has the reference pixel placed sensibly. That's why we cal fix_wcs here.
			if res.shape is None:
				res.shape, res.wcs = enmap.slice_geometry(dataset.shape, dataset.wcs, (slice(pbox[0,0],pbox[1,0]),slice(pbox[0,1],pbox[1,1])), nowrap=True)
				res.wcs   = wcsutils.fix_wcs(res.wcs)
				res.shape = (ncomp,)+res.shape[-2:]
				res.ffpad = ffpad
			dataset.pbox  = pbox
			dataset.ngood = 0

			# Reading lots of uncessessary maps is slow. Should otpimize read_map.
			# But as long as we are allowed to completely skip datasets (prune=True),
			# we can just skip datasets that we know are empty.
			#print dataset.name, pbox.reshape(-1), dataset.shape, pbox_out_of_bounds(pbox, dataset.shape, dataset.wcs)
			if pbox_out_of_bounds(pbox, dataset.shape, dataset.wcs) and prune:
				continue

			if "mask" in dataset:
				mask = 1-read_map(dataset.mask, pbox, name=os.path.basename(dataset.mask), cache_dir=cache_dir,dtype=dtype, read_cache=read_cache)
			else: mask = None

			for si, split in enumerate(dataset.splits):
				split.data = None
				if verbose: print("Reading %s" % split.map)
				try:
					map = read_map(split.map, pbox, name=os.path.basename(split.map), cache_dir=cache_dir,dtype=dtype, read_cache=read_cache)
					div = read_map(split.div, pbox, name=os.path.basename(split.div), cache_dir=cache_dir,dtype=dtype, read_cache=read_cache)
<<<<<<< HEAD
				except IOError as e:
					continue
=======
				except (IOError, OSError) as e: continue
>>>>>>> 325602c4
				map *= dataset.gain
				div *= dataset.gain**-2
				div[~np.isfinite(div)] = 0
				map[~np.isfinite(map)] = 0
				div[div<div_unhit] = 0
				if mask is not None:
					map *= mask
					div *= mask
				if np.all(div==0): continue
				split.data = bunch.Bunch(map=map, div=div)
				dataset.ngood += 1
		if prune:
			res.datasets = [dataset for dataset in res.datasets if dataset.ngood >= 2]
			for dataset in res.datasets:
				dataset.splits = [split for split in dataset.splits if split.data is not None]
		# Precompute our lmap
		res.l = enmap.modlmap(res.shape, res.wcs)
		# At this point we have read all the data, but it's possible that we didn't actually
		# read anything useful. If so res.datasets can be empty, or invididual datasets' ngood may be 0
		return res

def sanitize_maps(mapset, map_max=1e8, div_tol=20, apod_val=0.2, apod_alpha=5, apod_edge=60, apod_div_edge=60, crop_div_edge=0, detrend=True):
	"""Get rid of extreme values in maps and divs, and further downweights the the edges and
	faint regions of div."""
	for dataset in mapset.datasets:
		for i, split in enumerate(dataset.splits):
			if split.data is None: continue
			# Expand div to be the same shape as map. This lets us track T and P noise separately,
			# but we don't bother with cross-component correlations, which are usually not that
			# important, and slow things down
			split.data.div = make_div_3d(split.data.div, len(split.data.map.preflat), mapset.ncomp)
			# Avoid single, crazy pixels
			split.ref_div  = robust_ref(split.data.div)
			split.data.div = np.minimum(split.data.div, split.ref_div*div_tol)
			split.data.div = filter_div(split.data.div)
			split.data.map = np.maximum(-map_max, np.minimum(map_max, split.data.map))
			if dataset.highpass and detrend:
				# This uses an area 60 pixels wide around the edge of the div as a context to solve
				# for a smooth background behavior, and then subtracts it. This will bias the the edge
				# power low, but mostly towards the outer parts of the reference region, which is strongly
				# apodized anyway.
				split.data.map  = detrend_map(split.data.map, split.data.div, edge=apod_div_edge)
			if crop_div_edge:
				# Avoid areas too close to the edge of div
				split.data.div *= calc_dist(split.data.div > 0) > 60
			# Expand map to ncomp components
			split.data.map = add_missing_comps(split.data.map, mapset.ncomp, fill="random")
			# Distrust very low hitcount regions
			split.data.apod  = np.minimum(split.data.div/(split.ref_div*apod_val), 1.0)**apod_alpha
			# Distrust regions very close to the edge of the hit area
			mask = split.data.div > split.ref_div*1e-2
			mask = shrink_mask_holes(mask, 10)
			split.data.apod *= apod_mask_edge(mask, apod_div_edge)
			# Make things more fourier-friendly
			split.data.apod *= split.data.apod.apod(apod_edge)
			#enmap.write_map("apod_%s_%d.fits" % (dataset.name, i), apod_mask_edge(mask, apod_div_edge))
			# And apply it
			split.data.div *= split.data.apod
		dataset.ref_div = np.sum([split.ref_div for split in dataset.splits if split.data is not None])
	mapset.ref_div = np.sum([dataset.ref_div for dataset in mapset.datasets])
	mapset.apod_edge = apod_edge

def build_noise_model(mapset, ps_res=400, filter_kxrad=20, filter_highpass=200, filter_kx_ymax_scale=1):
	"""This assumes that the mapset has been pruned, and may further prune the result"""
	for dataset in mapset.datasets:
		nsplit = 0
		dset_map, dset_div = None, None
		dataset.iN = None
		for split in dataset.splits:
			if split.data is None: continue
			if dset_map is None:
				dset_map = split.data.map*0
				dset_div = split.data.div*0
			dset_map += split.data.map * split.data.div
			dset_div += split.data.div
			# Also form the pixel part of our noise model
			split.data.H  = split.data.div**0.5
		# Form the mean map for this dataset
		dset_map[dset_div>0] /= dset_div[dset_div>0]
		#enmap.write_map("test_totmap.fits", dset_map)
		# Then use it to build the diff maps and noise spectra
		dset_ps = None
		#print "A", dataset.name, len(dataset.splits)
		for i, split in enumerate(dataset.splits):
			#print "B", split.data is not None
			if split.data is None: continue
			#enmap.write_map("test_map_%s_%d.fits" % (dataset.name, i), split.data.map)
			#enmap.write_map("test_div_%s_%d.fits" % (dataset.name, i), split.data.div)
			diff  = split.data.map - dset_map
			#enmap.write_map("test_diff_%s_%d.fits" % (dataset.name, i), diff)
			# We can't whiten diff with just H.
			# diff = m_i - sum(div)"sum(div_j m_j), and so has
			# var  = div_i" + sum(div)"**2 * sum(div) - 2*sum(div)"div_i/div_i
			#      = div_i" - sum(div)"
			# ivar = (div_i" - sum(div)")"
			with utils.nowarn():
				diff_H   = (1/split.data.div - 1/dset_div)**-0.5
			#print("rms from div", split.data.div.preflat[0,::100,::100]**-0.5)
			diff_H[~np.isfinite(diff_H)] = 0
			wdiff = diff * diff_H
			#print("wdiff", np.std(wdiff))
			#enmap.write_map("test_wdiff_%s_%d.fits" % (dataset.name, i), wdiff)
			# What is the healthy area of wdiff? Wdiff should have variance
			# 1 or above. This tells us how to upweight the power spectrum
			# to take into account missing regions of the diff map.
			# This breaks for datasets with a large pixel window. The pixel window
			# has not yet been determined at this point, so we can't compensate for it
			# here. That leaves us with e.g. planck having much lower pixel rms than
			# its sensitivity would indicate. Instead we will use typical non-low values
			# as reference.
			ndown = 10
			wvar  = enmap.downgrade(wdiff[0]**2,ndown)
			ref   = robust_ref(wvar, tol=0.01)
			goodfrac_var  = np.sum(wvar > ref*1e-2)/float(wvar.size)
			goodfrac_apod = np.mean(split.data.apod)
			goodfrac = min(goodfrac_var, goodfrac_apod)
			if goodfrac < 0.1: continue
			ps    = np.abs(map_fft(wdiff))**2
			#enmap.write_map("test_ps_raw_%s_%d.fits" % (dataset.name, i), ps)
			# correct for unhit areas, which can't be whitend
			with utils.nowarn(): ps   /= goodfrac
			if dset_ps is None:
				dset_ps = enmap.zeros(ps.shape, ps.wcs, ps.dtype)
			dset_ps += ps
			nsplit += 1
		if nsplit < 2: continue
		dset_ps /= nsplit
		if np.any(dset_ps  < 0): continue
		if np.all(dset_ps == 0): continue
		#enmap.write_map("test_ps_raw_%s.fits" % dataset.name, dset_ps)
		# Fill all-zero components with a big number to make others happy
		for ps in dset_ps.preflat:
			if np.allclose(ps,0): ps[:] = 1e3
		# Smooth ps to reduce sample variance
		dset_ps  = smooth_ps_grid(dset_ps, ps_res, ndof=2*(nsplit-1), log=True)
		#enmap.write_map("test_ps_smooth_%s.fits" % dataset.name, dset_ps)
		# Apply noise window correction if necessary:
		noisewin = dataset.noise_window_params[0] if "noise_window_params" in dataset else "none"
		if   noisewin == "none": pass
		elif noisewin == "lmax":
			# ps beyond lmax is not valid. Use values near lmax to extrapolate
			lmax = dataset.noise_window_params[1]
			lref = lmax*3/4
			refval = np.mean(dset_ps[:,(mapset.l>=lref)&(mapset.l<lmax)],1)
			dset_ps[:,mapset.l>=lmax] = refval[:,None]
		elif noisewin == "separable":
			# Read y and x windows from disk
			fname = os.path.join(os.path.dirname(mapset.config.path), dataset.noise_window_params[1])
			l, ywin, xwin = np.loadtxt(fname, usecols=(0,1,2)).T
			ly, lx = enmap.laxes(mapset.shape, mapset.wcs)
			ywin = np.maximum(np.interp(np.abs(ly), l, ywin), 1e-4)
			xwin = np.maximum(np.interp(np.abs(lx), l, xwin), 1e-4)
			mask = (ywin[:,None] > 0.9)&(xwin[None,:] > 0.9)
			ref_val = np.median(dset_ps[0,mask])
			dset_ps /= ywin[:,None]**2
			dset_ps /= xwin[None,:]**2
			# We don't trust our ability to properly deconvolve the noise in the areas where the
			# pixel window is too small
			dset_ps[:,(ywin[:,None]<0.25)|(xwin[None,:]<0.25)] = ref_val
			# HACK: avoid devonvolving too much by putting very low values in the beam.
			# To do this we force ywin and xwin to be 1 when they get small, but instead
			# greatly reduce the weight of the dataset by also setting dset_ps to a high
			# value here
			ymask = ywin<0.7
			xmask = xwin<0.7
			ywin[ymask] = 1
			xwin[xmask] = 1
			dset_ps[:,ymask[:,None]|xmask[None,:]] = 100
			# Fill the low parts with a representative value to avoid dividing by too small numbers
			# dset_ps looks OK at this point. It never gets very small.
			# The windows do get small, though, which means that the beam will
			# get small at high l. With mbac-only we would end up over-deconvolving,
			# but with another dataset present that should not happen. However, when I
			# teste with mbac + s17 I still got over-ceconvolution. The edge of the s17
			# region also looked weird. Those areas were all noisy and a bit blue even
			# in s17+planck-only, though. It looks like mbac reduced the noise at lower l
			# without reducing it at high l, making it bluer, which would make sense.
			#
			# The old version ended up estimating ywin and xwin = 1 everywhere, leading to
			# no deconvolution, but the incorrect result.
			#enmap.write_map("new_dset_ps.fits", dset_ps)
			#np.savetxt("new_ywin.txt", ywin)
			#np.savetxt("new_xwin.txt", xwin)
			#1/0
			# Store the separable window so it can be used for the beam too
			dataset.ywin, dataset.xwin = ywin, xwin
		elif noisewin == "separable_old":
			# The map has been interpolated using something like bicubic interpolation,
			# leading to an unknown but separable pixel window
			ywin, xwin = estimate_separable_pixwin_from_normalized_ps(dset_ps[0])
			#print "ywin", utils.minmax(ywin), "xwin", utils.minmax(xwin), dataset.name
			ref_area = (ywin[:,None] > 0.9)&(xwin[None,:] > 0.9)&(dset_ps[0]<2)
			#print "ref_ara", np.sum(ref_area), dataset.name
			if np.sum(ref_area) == 0: ref_area[:] = 1
			dset_ps /= ywin[:,None]**2
			dset_ps /= xwin[None,:]**2
			fill_area = (ywin[:,None]<0.25)|(xwin[None,:]<0.25)
			dset_ps[:,(ywin[:,None]<0.25)|(xwin[None,:]<0.25)] = np.mean(dset_ps[:,ref_area],1)[:,None]
			#enmap.write_map("old_dset_ps.fits", dset_ps)
			#np.savetxt("old_ywin.txt", ywin)
			#np.savetxt("old_xwin.txt", xwin)
			#1/0
			# Store the separable window so it can be used for the beam too
			dataset.ywin, dataset.xwin = ywin, xwin
		else: raise ValueError("Noise window type '%s' not supported" % noisewin)
		#enmap.write_map("test_ps_smooth2_%s.fits" % dataset.name, dset_ps)
		#print("mean_smooth_ps", np.median(dset_ps[0]))
		# If we have invalid values, then this whole dataset should be skipped
		if not np.all(np.isfinite(dset_ps)): continue
		dataset.iN  = 1/dset_ps
		#print "dataset.iN", np.sum(dataset.iN,(1,2))
	# Prune away bad datasets and splits
	for dataset in mapset.datasets:
		dataset.splits = [split for split in dataset.splits if split.data is not None]
	mapset.datasets = [dataset for dataset in mapset.datasets if len(dataset.splits) >= 2 and dataset.iN is not None]

def setup_filter(mapset, mode="weight", filter_kxrad=20, filter_highpass=200, filter_kx_ymax_scale=0.5):
	# Add any fourier-space masks to this
	ly, lx  = enmap.laxes(mapset.shape, mapset.wcs)
	lr      = (ly[:,None]**2 + lx[None,:]**2)**0.5
	if len(mapset.datasets) > 0:
		bmin = np.min([beam_size(dataset.beam) for dataset in mapset.datasets])
	for dataset in mapset.datasets:
		dataset.filter = 1
		if dataset.highpass:
			kxmask   = butter(lx, filter_kxrad,   -5)
			kxmask   = 1-(1-kxmask[None,:])*(np.abs(ly)<bmin*filter_kx_ymax_scale)[:,None]
			highpass = butter(lr, filter_highpass,-10)
			filter   = highpass * kxmask
			del kxmask, highpass
		else:
			filter   = 1
		if   mode == "weight": dataset.iN    *= filter
		elif mode == "filter": dataset.filter = filter
		elif mode == "none":   pass
		else: raise ValueError("Unrecognized filter mode '%s'" % mode)
	mapset.mode = mode

def downweight_lowl(mapset, lknee, alpha, lim=1e-10):
	"""Inflate low-l noise below l=lknee uniformly for all datasets.
	This could be used to represent a generic low-l foreground component
	with unknown frequency dependence, for example."""
	with utils.nowarn():
		filter = 1/(1+(mapset.l/lknee)**-alpha)
	filter = np.maximum(filter, lim)
	for dataset in mapset.datasets:
		dataset.iN *= filter

def setup_profiles_ptsrc(mapset):
	setup_profiles_helper(mapset, lambda freq: calc_profile_ptsrc(freq, nl=mapset.nl))
def setup_profiles_sz(mapset, scale):
	# sz must be evaluated in real space to avoid aliasing. First get the
	# distance from the corner, including wrapping. We do this by getting the
	# distance from the center, and then moving the center to the corner afterwards
	y2d = sz_map_profile(mapset.shape, mapset.wcs, fwhm=scale)
	y2d_harm  = np.abs(map_fft(y2d))
	y2d_harm /= y2d_harm[0,0]
	# We can now scale it as appropriately for each dataset
	cache = {}
	for d in mapset.datasets:
		if d.freq not in cache:
			cache[d.freq] = y2d_harm * sz_freq_core(d.freq*1e9)
		d.signal_profile_2d = cache[d.freq]

def setup_profiles_helper(mapset, fun):
	cache = {}
	for d in mapset.datasets:
		if d.freq not in cache:
			profile_1d = fun(d.freq)
			profile_2d = ndimage.map_coordinates(profile_1d, mapset.l[None], order=1)
			cache[d.freq] = [profile_1d,profile_2d]
		d.signal_profile, d.signal_profile_2d = cache[d.freq]

def calc_beam_area(beam_2d):
	"""Compute the solid angle of an l-space 2d beam in steradians"""
	# In real space this is sum(beam)/beam[0,0]*pix_area.
	# beam[0,0] = mean(lbeam), and sum(beam) = lbeam[0,0]*npix.
	# So the beam area should simply be lbeam[0,0]*npix/mean(lbeam)*pix_area,
	# up to fourier normalization. In practice this works out to be
	# area = lbeam[0,0]/mean(lbeam)*pix_area
	return beam_2d[0,0]/np.mean(beam_2d)*beam_2d.pixsize()

def setup_beams(mapset):
	"""Set up the full beams with pixel windows for each dataset in the mapset,
	and the corresponding beam areas."""
	cache  = {}
	for d in mapset.datasets:
		param = (d.beam_params, d.pixel_window_params)
		if param not in cache:
			beam_2d = eval_beam(d.beam, mapset.l)
			#enmap.write_map("beam_2d_raw_%s.fits" % d.name, beam_2d)
			# Apply pixel window
			if d.pixel_window_params[0] == "native":
				wy, wx = enmap.calc_window(beam_2d.shape)
				beam_2d *= wy[:,None]
				beam_2d *= wx[None,:]
			elif d.pixel_window_params[0] == "none":
				pass
			elif d.pixel_window_params[0] == "lmax":
				beam_2d[mapset.l>d.pixel_window_params[1]] = 0
			elif d.pixel_window_params[0] == "separable":
				try:
					beam_2d *= d.ywin[:,None]
					beam_2d *= d.xwin[None,:]
				except AttributeError:
					print("Automatic separable pixel window can only be used together with")
					print("the corresponding automatic spearable noise pixel window")
					raise
			else: raise ValueError("Unrecognized pixel window type '%s'" % (d.pixel_window_params[0]))
			#beam_2d = enmap.ndmap(beam_2d, d.wcs)
			area    = calc_beam_area(beam_2d)
			#enmap.write_map("beam_2d_win_%s.fits" % d.name, beam_2d)
			cache[param] = (beam_2d, area)
		d.beam_2d, d.beam_area = cache[param]

def setup_background_spectrum(mapset, spectrum=None):
	# The background is shared between all datasets.
	# We treat T,Q,U independently in this module for now
	# (for speed reasons), so expand the spectrum to pixel
	# coordinates and return its diagonal.
	if spectrum is None: spectrum = mapset.background_spectrum
	if spectrum is None: mapset.S = enmap.zeros(mapset.shape, mapset.wcs)
	else:
		S = enmap.spec2flat(mapset.shape, mapset.wcs, spectrum)
		R = enmap.queb_rotmat(enmap.lmap(mapset.shape, mapset.wcs), inverse=True)
		mapset.S_TEB = S
		# Rotate from EB to QU
		# Would be faster to do this in two operations, but it's just 2x2 matrices
		S[1:3,1:3] = np.einsum("abyx,bcyx,dcyx->adyx", R, S[1:3,1:3], R)
		mapset.S = enmap.ndmap(np.einsum("aayx->ayx",S),mapset.wcs)[:mapset.ncomp]
	
def setup_target_beam(mapset, beam=None):
	"""Set up the target beam for map coadding. If no beam (which should be 2d)
	is passed in, then the one specified in the mapset is used, and if that
	is missing, a beam that's the best of all inputs at all ls is constructed
	(but this will often be fragile)."""
	if beam is not None:
		mapset.target_beam_2d = eval_beam(beam, mapset.l)
	elif mapset.target_beam is not None:
		mapset.target_beam_2d = eval_beam(mapset.target_beam, mapset.l)
	else:
		beam = mapset.datasets[0].beam_2d.copy()
		for dataset in mapset.datasets[1:]:
			beam[:] = np.maximum(beam, dataset.beam_2d)
		mapset.target_beam_2d = beam

def setup_mask_common_lowres(mapset, mask):
	"""Set up our mask if any. For now, we assume a common mask for."""
	if mask is None: return
	mask_patch = enmap.project(mask, mapset.shape, mapset.wcs, order=1, mask_nan=False)
	for dataset in mapset.datasets:
		dataset.mask = mask_patch
		for split in dataset.splits:
			split.data.div *= 1-mask_patch

def get_mask_insufficient(mapset):
	"""Mask pixels that were only hit by insufficient datasets"""
	div_good = mapset.datasets[0].splits[0].data.div*0
	for dataset in mapset.datasets:
		if dataset.insufficient: continue
		for split in dataset.splits:
			div_good += split.data.div
	mask = div_good > 0
	return mask

class Coadder:
	"""Assuming a model d = Bm + n, solves the ML equation for m:
		B'N"Bm = B'N"d, where N" = HCH. B is here the *relative* beam
		B = B_obs/B_target, so that we end up with a map that's still
		convolved by a beam. This avoids horribly blown up noise."""
	def __init__(self, mapset):
		self.mapset = mapset
		for dataset in mapset.datasets:
			print(dataset.name)
		# Extract and flatten all our input maps
		self.m  = [split.data.map             for dataset in mapset.datasets for split in dataset.splits]
		self.H  = [split.data.H               for dataset in mapset.datasets for split in dataset.splits]
		self.iN = [dataset.iN                 for dataset in mapset.datasets for split in dataset.splits]
		self.F  = [dataset.filter             for dataset in mapset.datasets for split in dataset.splits]
		self.B  = [dataset.beam_2d/mapset.target_beam_2d for dataset in mapset.datasets for split in dataset.splits]
		self.insufficient = [dataset.insufficient for dataset in mapset.datasets for split in dataset.splits]
		# For debug stuff
		self.names = ["%s_set%d" % (dataset.name, i) for dataset in mapset.datasets for i, split in enumerate(dataset.splits)]
		#enmap.write_map("coadder_m.fits", enmap.samewcs(self.m, self.m[0]))
		#enmap.write_map("coadder_H.fits", enmap.samewcs(self.H, self.H[0]))
		#enmap.write_map("coadder_iN.fits", enmap.samewcs(self.iN, self.iN[0]))
		#enmap.write_map("coadder_B.fits", enmap.samewcs(self.B, self.B[0]))
		#for i in range(len(self.iN)):
		#	W = self.B[i]*self.iN[i]*self.B[i]
		#	np.savetxt("coadder_w_%02d.txt" % i, bin_1d(W))
		self.shape, self.wcs = mapset.shape, mapset.wcs
		self.dtype= mapset.dtype
		self.ctype= np.result_type(self.dtype,0j)
		self.npix = self.shape[-2]*self.shape[-1]
		self.nmap = len(self.m)
		self.tot_div = enmap.zeros(self.shape, self.wcs, self.dtype)
		for H, insufficient in zip(self.H, self.insufficient):
			if not insufficient:
				self.tot_div += H**2
	def calc_rhs(self):
		# Calc rhs = B'HCH m
		rhs = enmap.zeros(self.shape, self.wcs, self.dtype)
		for i in range(self.nmap):
			m = map_ifft(self.F[i]*map_fft(self.m[i])) if np.any(self.F[i] != 1) else self.m[i]
			rhs += map_ifft(self.B[i]*map_fft(self.H[i]*map_ifft(self.iN[i]*map_fft(self.H[i]*m))))
		return rhs
	def calc_map(self, rhs, maxiter=250, cg_tol=1e-4, verbose=False, dump_dir=None):
		# solve (B'HCHB)x = rhs. For preconditioner, we will use the full-fourier approximation,
		# so M = (B'Hmean C Hmean B)". The solution itself is done in fourier space, to save
		# some ffts.
		def zip(map): return map.reshape(-1).view(self.dtype)
		def unzip(x): return enmap.ndmap(x.view(self.ctype).reshape(self.shape), self.wcs)
		def A(x):
			fmap = unzip(x)
			fres = enmap.zeros(self.shape, self.wcs, self.ctype)
			for i in range(self.nmap):
				fres += self.B[i]*map_fft(self.H[i]*map_ifft(self.iN[i]*map_fft(self.H[i]*map_ifft(self.B[i]*fmap))))
			return zip(fres)
		prec = enmap.zeros(self.shape, self.wcs, self.ctype)
		for i in range(self.nmap):
			Hmean = np.mean(self.H[i])
			prec += Hmean**2*self.B[i]**2*self.iN[i]
		prec = 1/(prec + np.max(prec)*1e-8)
		def M(x): return zip(prec*unzip(x))
		solver = cg.CG(A, zip(map_fft(rhs)), M=M)
		for i in range(maxiter):
			t1 = time.time()
			solver.step()
			t2 = time.time()
			if verbose:
				print("%5d %15.7e %5.2f" % (solver.i, solver.err, t2-t1))
			if dump_dir is not None and solver.i in [1,2,5,10,20,50] + list(range(100,10000,100)):
				enmap.write_map(dump_dir + "/map_step%04d.fits" % solver.i, map_ifft(unzip(solver.x)))
			if solver.err < cg_tol: break
		if dump_dir is not None:
			enmap.write_map(dump_dir + "/map_final.fits", map_ifft(unzip(solver.x)))
		return map_ifft(unzip(solver.x))
	def calc_debug_weights(self):
		# Assume isotropic, uniform noise, and return l[nbin], weights[nmap,ncomp,nbin]
		# Use self.names to get the name of each map
		pre = enmap.zeros((self.nmap,)+self.shape, self.wcs, self.dtype)
		div = pre[0]*0
		for i in range(self.nmap):
			# W = (B'HCHB)"B'HCH
			H2mean = np.mean(self.H[i]**2,(-2,-1))
			pre[i] = H2mean[:,None,None]*self.iN[i]*self.B[i]
			div   += H2mean[:,None,None]*self.iN[i]*self.B[i]**2
		weight_2d = pre/div
		weight_1d, ls = weight_2d.lbin()
		return ls, weight_1d
	def calc_debug_noise(self):
		# Assume isotropic, uniform noise, and return l[nbin], Nl[nmap,ncomp,nbin]
		iNs   = enmap.zeros((self.nmap,)+self.shape, self.wcs, self.dtype)
		for i in range(self.nmap):
			# W = (B'HCHB)"B'HCH
			H2mean  = np.mean(self.H[i]**2,(-2,-1))
			iNs[i] += H2mean[:,None,None]*self.iN[i]*self.B[i]**2
		iNs_1d, ls = iNs.lbin()
		return ls, iNs_1d

def bin_1d(fmap, dl=None):
	l = fmap.modlmap()
	if dl is None: dl = min(l[0,1],l[1,0])
	print("dl", dl, "maxl", np.max(l))
	pix  = (l/dl).astype(int).reshape(-1)
	hits = np.bincount(pix)
	res = []
	for fm in fmap.real.preflat:
		res.append(np.bincount(pix, fm.reshape(-1))/hits)
	res = np.array(res)
	l1d = np.arange(len(hits))*dl
	res = np.concatenate([l1d[None],res],0).T
	return res

class Wiener:
	"""Assuming a model d = Bm + n the ML estimator for m is B'N"Bm = B'N"d,
	with map inverse covariance M" = B'N"B. The wiener filtered map q is given
	by (S"+M")q = M"m, where S" is the signal inverse covariance matrix. Inserting
	the expressions for M and m, we get (S"+B'N"B)q = B'N"d. Note that unlike in
	the Coadder class, B should be the actual beam in this case, not a relative beam."""
	def __init__(self, mapset):
		self.mapset = mapset
		for dataset in mapset.datasets:
			print(dataset.name)
		# Extract and flatten all our input maps
		self.m  = [split.data.map   for dataset in mapset.datasets for split in dataset.splits]
		self.H  = [split.data.H     for dataset in mapset.datasets for split in dataset.splits]
		self.iN = [dataset.iN       for dataset in mapset.datasets for split in dataset.splits]
		self.F  = [dataset.filter   for dataset in mapset.datasets for split in dataset.splits]
		self.B  = [dataset.beam_2d  for dataset in mapset.datasets for split in dataset.splits]
		self.shape, self.wcs = mapset.shape, mapset.wcs
		self.dtype= mapset.dtype
		self.ctype= np.result_type(self.dtype,0j)
		self.npix = self.shape[-2]*self.shape[-1]
		self.nmap = len(self.m)
		# Build iS. We treat Q and U as independent, and apply the EE spectrum to both of
		# them to avoid forcing in the E pattern in polarization.
		iS   = enmap.zeros(self.shape, self.wcs, self.dtype)
		mask = self.mapset.S_TEB[0,0] > np.max(self.mapset.S_TEB[0,0])*1e-10
		iS[0,mask] = self.mapset.S_TEB[0,0,mask]**-1
		if iS.shape[0] > 1:
			iS[1:,mask] = self.mapset.S_TEB[1,1,mask]**-1
		for i in range(iS.shape[0]): iS[i,~mask] = np.max(iS[i,mask])
		self.iS = iS
		del mask
		# Not really necessary, but can be nice to have
		self.tot_div = enmap.zeros(self.shape, self.wcs, self.dtype)
		for H in self.H: self.tot_div += H**2

		## dump the state, so we can debug it
		#import h5py
		#with h5py.File("dump.hdf","w") as hfile:
		#	hfile["m"]  = np.array(self.m)
		#	hfile["H"]  = np.array(self.H)
		#	hfile["iN"] = np.array(self.iN)
		#	hfile["B"]  = np.array(self.B)
		#	hfile["iS"] = self.iS
		#	hfile["S_TEB"] = self.mapset.S_TEB
		#	header = self.m[0].wcs.to_header()
		#	for key in header:
		#		hfile["wcs/"+key] = header[key]
		#1/0
		#print("B")

	def calc_rhs(self):
		# Calc rhs = B'HCH m
		rhs = enmap.zeros(self.shape, self.wcs, self.dtype)
		for i in range(self.nmap):
			rhs += map_ifft(self.B[i]*map_fft(self.H[i]*map_ifft(self.iN[i]*map_fft(self.H[i]*self.m[i]))))
		return rhs
	def calc_map(self, rhs, maxiter=250, cg_tol=1e-4, verbose=False, dump_dir=None):
		# solve (S"+B'HCHB)x = rhs. For preconditioner, we will use the full-fourier approximation,
		# so M = (S"+B'Hmean C Hmean B)". The solution itself is done in fourier space, to save
		# some ffts.
		def zip(map): return map.reshape(-1).view(self.dtype)
		def unzip(x): return enmap.ndmap(x.view(self.ctype).reshape(self.shape), self.wcs)
		def A(x):
			fmap = unzip(x)
			fres = enmap.zeros(self.shape, self.wcs, self.ctype)
			for i in range(self.nmap):
				fres += self.B[i]*map_fft(self.H[i]*map_ifft(self.iN[i]*map_fft(self.H[i]*map_ifft(self.B[i]*fmap))))
			fres += self.iS*fmap
			return zip(fres)
		def iN(x):
			fmap = unzip(x)
			fres = enmap.zeros(self.shape, self.wcs, self.ctype)
			for i in range(self.nmap):
				fres += self.B[i]*map_fft(self.H[i]*map_ifft(self.iN[i]*map_fft(self.H[i]*map_ifft(self.B[i]*fmap))))
			return zip(fres)
		iN_approx = enmap.zeros(self.shape, self.wcs, self.ctype)
		for i in range(self.nmap):
			Hmean = np.mean(self.H[i])
			iN_approx += Hmean**2*self.B[i]**2*self.iN[i]
		def saverad(fname, map):
			res = radial(map)
			np.savetxt(fname, res.T, fmt="%15.7e")

		#print("There's a problem with the wiener filter - noise is getting through at degree scales when using act-only (e.g. s16 pa3 f150 alone. This does not happen when consistently using the fourier-diagonal approximation")
		#1/0

		#enmap.write_map("test_iM.fits", enmap.fftshift(iN_approx.real))
		#saverad("test_iM.txt", iN_approx.real)
		#enmap.write_map("test_iS.fits", enmap.fftshift(self.iS.real))
		#saverad("test_iS.txt", self.iS.real)
		prec = 1/(iN_approx + self.iS)
		#saverad("test_iA.txt", prec.real)
		#filt = prec*iN_approx
		#saverad("test_F.txt", filt.real)
		# 
		#approx = map_ifft(prec*map_fft(rhs))
		#enmap.write_map("approx.fits", approx)

		#frhs_approx = enmap.zeros(self.shape, self.wcs, self.ctype)
		#for i in range(self.nmap):
		#	frhs_approx += self.B[i]*np.mean(self.H[i])**2*self.iN[i]*map_fft(self.m[i])
		#rhs_approx = map_ifft(frhs_approx)
		#enmap.write_map("test_rhs.fits", rhs)
		#enmap.write_map("test_rhs_approx.fits", rhs_approx)
		#approx2 = map_ifft(prec*frhs_approx)
		#enmap.write_map("approx2.fits", approx2)


		#moo1 = map_ifft(unzip(iN(zip(map_fft(self.m[0].astype(self.dtype))))))
		#moo2 = map_ifft(iN_approx*map_fft(self.m[0].astype(self.dtype)))
		#enmap.write_map("test_moo1.fits", moo1)
		#enmap.write_map("test_moo2.fits", moo2)
		#cow1 = map_ifft(prec*map_fft(moo1))
		#cow2 = map_ifft(prec*map_fft(moo2))
		#enmap.write_map("test_cow1.fits", cow1)
		#enmap.write_map("test_cow2.fits", cow2)







		#1/0

		#enmap.write_map("prec.fits", prec.real)
		#saverad("prec.txt", prec.real)
		def M(x): return zip(prec*unzip(x))
		solver = cg.CG(A, zip(map_fft(rhs)), M=M)
		for i in range(maxiter):
			t1 = time.time()
			solver.step()
			t2 = time.time()
			if verbose:
				print("%5d %15.7e %5.2f" % (solver.i, solver.err, t2-t1))
			if dump_dir is not None and solver.i in [1,2,5,10,20,50] + list(range(100,10000,100)):
				enmap.write_map(dump_dir + "/map_step%04d.fits" % solver.i, map_ifft(unzip(solver.x)))
			if solver.err < cg_tol: break
		if dump_dir is not None:
			enmap.write_map(dump_dir + "/map_final.fits", map_ifft(unzip(solver.x)))
		return map_ifft(unzip(solver.x))

def radial(map, dl=None):
	l   = map.modlmap()
	if dl is None: dl = min(l[0,1],l[1,0])
	pix = (l/dl).astype(int).reshape(-1)
	hits= np.bincount(pix)
	res = []
	for i, m in enumerate(map.preflat):
		res.append(np.bincount(pix, m.reshape(-1))/hits)
	nl = len(res[0])
	res = np.concatenate([np.arange(nl)[None]*dl,res],0)
	return res

class SourceFitter:
	def __init__(self, mapset):
		self.mapset = mapset
		# Extract and flatten all our input maps
		self.m  = [split.data.map             for dataset in mapset.datasets for split in dataset.splits]
		self.H  = [split.data.H               for dataset in mapset.datasets for split in dataset.splits]
		self.iN = [dataset.iN                 for dataset in mapset.datasets for split in dataset.splits]
		self.S  = mapset.S
		self.names = [dataset.name + "_" + str(i) for dataset in mapset.datasets for i,split in enumerate(dataset.splits)]
		self.P  = []
		for dataset in mapset.datasets:
			profile  = map_ifft(dataset.beam_2d+0j)
			profile /= profile[0,0]
			for split in dataset.splits:
				self.P.append(profile)
		self.shape, self.wcs = mapset.shape, mapset.wcs
		self.dtype= mapset.dtype
		self.ctype= np.result_type(self.dtype,0j)
		self.npix = self.shape[-2]*self.shape[-1]
		self.nmap = len(self.m)
	def fit(self, cat=None, snlim=5, verbose=False):
		if cat is None: cat = self.mapset.ptsrc_catalog
		pix   = enmap.sky2pix(self.shape, self.wcs, np.array([cat.dec, cat.ra])).T
		mask  = np.all(pix>=0,1)&np.all(pix<self.shape[-2:],1)&(cat.sn>snlim)
		pix   = pix[mask]
		nsrc  = len(pix)
		amps  = np.zeros((self.nmap, self.mapset.ncomp, nsrc))
		icovs = np.zeros((self.nmap, self.mapset.ncomp, nsrc, nsrc))
		for mi in range(self.nmap):
			if verbose: print("map ", self.names[mi])
			amps[mi], icovs[mi] = fit_sources_groupwise(self.m[mi], self.H[mi], self.iN[mi], self.P[mi], pix, S=self.S, verbose=verbose)
		return amps, icovs

def fit_sources_brute(map, H, iN, profile_2d, src_pix, S=None, verbose=False):
	"""Given a map, noise model (H,iN), signal profile and source pixel positions
	src_pix[:,2], perform a linear ML amplitude fit of all the sources jointly.
	This can be expensive if there are too many sources present."""
	nsrc = len(src_pix)
	B    = np.zeros((nsrc,)+profile_2d.shape, profile_2d.dtype)
	for si, pix in enumerate(src_pix):
		B[si] = fft.shift(profile_2d, pix)
	# Fit for each component separately
	ncomp = len(map.preflat)
	amps  = np.zeros((ncomp,nsrc))
	icovs = np.zeros((ncomp,nsrc,nsrc))
	for comp in range(ncomp):
		cmap, cH, ciN = map.preflat[comp], H.preflat[comp], iN.preflat[comp]
		# We will now solve the system amp = (BN"B')"BN"d for the joint amplitudes
		# Our noise model is Ntot = C+D, where C is the cmb and D = (HN"H)" = H"NH". With
		# woodbury we get Ntot" = (C+H"NH")" = C" - C"H"(C" + H"N"H")"H"C".
		# Applying this would be expensive due to the inner term, which would require CG.
		# To avoid this I will use the approximation Ntot = H"(N + C*a)H" with a = mean(H**2).
		# This amounts to pretending that the CMB power is modulated by the hitcounts the
		# same way the sky map is. This is not perfect, but the same thing would have happened
		# if we had measured N from the total signal+cmb map.
		with utils.nowarn():
			if S is None: ciNtot = ciN
			else: ciNtot = 1/(1/ciN + S.preflat[comp]*np.mean(cH**2))
		NB   = cH*map_ifft(ciNtot*map_fft(cH*B))
		rhs  = np.einsum("ayx,yx->a", NB, cmap)
		div  = np.einsum("ayx,byx->ab", B, NB)
		mask = np.diag(div)>0
		amps[comp,mask] = np.linalg.solve(div[mask,:][:,mask], rhs[mask])
		icovs[comp]     = div
		if verbose:
			for i, (y,x) in enumerate(src_pix):
				print("%3d %d %8.3f %8.3f %8.3f %8.2f %8.2f" % (i, comp, y, x, amps[comp,i]*div[i,i]**0.5, amps[comp,i], div[i,i]**-0.5))
	return amps, icovs

def sim_sources(profile_2d, src_pix, amps=1):
	res   = profile_2d+0j
	amps  = np.zeros(len(src_pix))+amps
	fprof = fft.fft(profile_2d+0j, axes=[-2,-1])
	for pix, amp in zip(src_pix, amps):
		res += fft.shift(fprof, pix, nofft=True)*amp
	res = enmap.samewcs(fft.ifft(res, axes=[-2,-1], normalize=True).real, profile_2d)
	return res

def fit_sources_groupwise(map, H, iN, profile_2d, src_pix, S=None, indep_tol=1e-2, indep_marg=4, verbose=False):
	"""Given a map, noise model (H,iN), signal profile and source pixel positions
	src_pix[:,2], perform a linear ML amplitude fit of all the sources jointly.
	This can be expensive if there are too many sources present."""
	nsrc  = len(src_pix)
	ipix  = utils.nint(src_pix)
	ncomp = len(map.preflat)
	amps  = np.zeros((ncomp,nsrc))
	icovs = np.zeros((ncomp,nsrc,nsrc))
	for comp in range(ncomp):
		cmap, cH, ciN = map.preflat[comp], H.preflat[comp], iN.preflat[comp]
		with utils.nowarn():
			if S is None: ciNtot = ciN
			else: ciNtot = 1/(1/ciN + S.preflat[comp]*np.mean(cH**2))
		# Split sources into dependent groups
		prof  = map_ifft(map_fft(profile_2d)*ciNtot)
		prof /= np.max(prof)
		profs = sim_sources(prof, src_pix)
		mask  = enmap.samewcs(ndimage.distance_transform_edt(np.abs(profs)<indep_tol)<=indep_marg,map)
		labels, ngroup = ndimage.label(mask)
		all_groups = np.arange(ngroup)+1
		del prof, profs, mask
		labels     = enmap.samewcs(labels, map)
		src_label  = labels.at(src_pix.T, order=0, unit="pix")
		# Find which sources go into which group. Some of the groups may have no
		# sources in them due to "noise" in NB, but that's not a problem.
		groups     = [list(np.where(src_label==gi)[0]) for gi in all_groups]
		maxsize    = max([len(g) for g in groups])
		if verbose: print("split %d sources into %d groups of max size %d" % (nsrc, ngroup, maxsize))
		# Process the nth element of each group in parallel
		Bs, NBs = enmap.zeros((2,maxsize,)+cmap.shape, cmap.wcs, cmap.dtype)
		for i in range(maxsize):
			sids = np.array([g[i] for g in groups if len(g) > i])
			Bs[i]  = sim_sources(profile_2d, src_pix[sids])
			NBs[i] = cH*map_ifft(ciNtot*map_fft(cH*Bs[i]))
		# Then build the equation system for each group
		wrhs = np.zeros([ngroup,maxsize])
		wdiv = np.zeros([ngroup,maxsize,maxsize])
		for i in range(maxsize):
			wrhs[:,i] = ndimage.sum(NBs[i]*cmap, labels, all_groups)
			for j in range(i, maxsize):
				wdiv[:,i,j] = wdiv[:,j,i] = ndimage.sum(Bs[i]*NBs[j], labels, all_groups)
		# Solve the system for each group
		for gi, g in enumerate(groups):
			n    = len(g)
			if n == 0: continue
			grhs = wrhs[gi,:n]
			gdiv = wdiv[gi,:n,:n]
			gamp = np.zeros(n)
			mask = np.diag(gdiv)>0
			# rare negative values on the diagonal can occur for sources that are mostly
			# outside the area
			gdiv[~mask][:,~mask] = 0
			if np.sum(mask) > 0:
				gamp[mask] = np.linalg.solve(gdiv[mask,:][:,mask], grhs[mask])
			# Copy out to full system
			amps[comp,g] = gamp
			for si, src in enumerate(g):
				icovs[comp,src,g] = gdiv[si]
		if verbose:
			for i, (y,x) in enumerate(src_pix):
				print("%3d %d %8.3f %8.3f %8.3f %8.2f %8.2f" % (i, comp, y, x, amps[comp,i]*icovs[comp,i,i]**0.5, amps[comp,i], icovs[comp,i,i]**-0.5))
	return amps, icovs

class SignalFilter:
	def __init__(self, mapset):
		self.mapset = mapset
		# Extract and flatten all our input maps.
		self.m  = [split.data.map.preflat[0]  for dataset in mapset.datasets for split in dataset.splits]
		self.H  = [split.data.H               for dataset in mapset.datasets for split in dataset.splits]
		self.iN = [dataset.iN.preflat[0]      for dataset in mapset.datasets for split in dataset.splits]
		self.hN = [dataset.iN.preflat[0]**0.5 for dataset in mapset.datasets for split in dataset.splits]
		self.B  = [dataset.beam_2d            for dataset in mapset.datasets for split in dataset.splits]
		self.shape, self.wcs = mapset.shape[-2:], mapset.wcs
		self.dtype= mapset.dtype
		self.ctype= np.result_type(self.dtype,0j)
		self.npix = self.shape[0]*self.shape[1]
		self.nmap = len(self.m)
		self.tot_div = enmap.zeros(self.shape, self.wcs, self.dtype)
		for H in self.H: self.tot_div += H**2
	# Q is only needed for alpha, so defer initialization of it to make it easy to
	# compute alpha for many different profiles for the same mus.
	@property
	def Q(self): return [d.signal_profile_2d  for d in self.mapset.datasets for s in d.splits]
	def calc_rhs(self):
		# Calc rhs = Ch H m. This is effectively a set of fully whitened maps.
		# rhs is returend in fourier space
		rhs = [self.hN[i]*map_fft(self.H[i]*self.m[i]) for i in range(self.nmap)]
		return rhs
	def calc_mu(self, rhs, maxiter=250, cg_tol=1e-4, verbose=False, dump_dir=None):
		if self.nmap == 0: return enmap.zeros((self.nmap,)+self.shape, self.wcs, self.dtype)
		# Note: In the stuff below, the B in P is block-diagonal while the B before s is broadcasting.
		# Should have used a different notation for this.
		# m = Pa + Bs + n = Pa + ntot, Ntot = BSB' + N
		# a = (P'Ntot"P)"P'Ntot"m <=>
		# P'Ntot"P a = P'Ntot"m, where A = cov(a) = (P'Ntot"P)"
		# But we don't want a, we want ia = A"a = P'Ntot"m = P' im, with Ntot im = (BSB'+N) im = m
		# N" = HCH => N = H"C"H" (block diagonal, invertible)
		# (BSB'+H"C"H") im = m
		# Ch H (BSB'+H"C"H") HCh (Ch"H") im = Ch H m
		# (Ch H BSB' H Ch + 1) mu = rhs, with mu = Ch"H" im <=> im = H Ch mu; and rhs = Ch H m
		# mu is returned in fourier space
		def zip(maps): return np.concatenate([m.reshape(-1) for m in maps]).view(self.dtype)
		def unzip(x): return enmap.ndmap(x.view(self.ctype).reshape((-1,)+self.shape),self.wcs)
		def A(x):
			fmaps  = unzip(x)
			ofmaps = [f.copy() for f in fmaps]
			# Compute SB'HCh
			SBHCh = enmap.zeros(self.shape, self.wcs, self.ctype)
			for i in range(self.nmap):
				SBHCh += self.B[i]*map_fft(self.H[i]*map_ifft(self.hN[i]*fmaps[i]))
			SBHCh *= self.mapset.S
			# Complete ChHBSB'HCh and add it to omaps
			for i in range(self.nmap):
				ofmaps[i] += self.hN[i]*map_fft(self.H[i]*map_ifft(self.B[i]*SBHCh))
			return zip(ofmaps)
		# How can we build an efficient preconditioner for CMB dominated cases?
		# Assume harmonic only first. Then each fourier bin becomes a small nmap x nmap equation
		# system. But nmap x nmap can actually be pretty big. Can we do better?
		# We want (1+VV')" = 1 - V(1+V'V)"V' using woodbury. This is not that hard to
		# compute
		Hmean  = [np.mean(H) for H in self.H]
		V = enmap.zeros((self.nmap,)+self.shape, self.wcs, self.dtype)
		for i in range(self.nmap):
			V[i] = self.mapset.S**0.5*self.B[i]*Hmean[i]*self.hN[i]
		prec_core = 1/(1+np.sum(V**2,0))
		def M(x):
			fmaps = unzip(x)
			omaps = fmaps - V*prec_core*np.sum(V*fmaps,0)
			return zip(omaps)
		solver = cg.CG(A, zip(rhs), M=M)
		for i in range(maxiter):
			t1 = time.time()
			solver.step()
			t2 = time.time()
			if verbose:
				print("%5d %15.7e %5.2f" % (solver.i, solver.err, t2-t1))
			if dump_dir is not None and solver.i in [1,2,5,10,20,50] + list(range(100,10000,100)):
				for j,m in enumerate(unzip(solver.x)):
					enmap.write_map(dump_dir + "/step%04d_mu%04d.fits" % (solver.i,j), map_ifft(m))
			if solver.err < cg_tol: break
		tot_mu = unzip(solver.x)
		if dump_dir is not None:
			for j,m in enumerate(tot_mu):
				enmap.write_map(dump_dir + "/step_final_mu%04d.fits" % j, map_ifft(m))
		return tot_mu
	def calc_alpha(self, mu):
		# Compute alpha = P'H Ch mu = A"a = P'N"m. The result will be in real space.
		alpha = enmap.zeros(self.shape, self.wcs, self.ctype)
		for i in range(self.nmap):
			alpha += self.Q[i]*self.B[i]*map_fft(self.H[i]*map_ifft(self.hN[i]*mu[i]))
		alpha = map_ifft(alpha)
		return alpha
	def calc_alpha_simple(self):
		# Plain matched filter for a single map
		Hmean = np.median(self.H[0])
		Ntot  = self.mapset.S*self.B[0]**2 + 1/np.maximum(Hmean**2*self.iN[0],1e-25)
		filter= self.Q[0]*self.B[0]/Ntot
		return map_ifft(filter*map_fft(self.m[0])), Ntot
	def calc_dalpha_empirical(self, alpha, mask_pad=10, downgrade=4):
		"""Fit the variance of alpha as a linear combination of individual divs,
		and return the best-fit rms map."""
		if len(self.H) == 0: return alpha*0+np.inf
		B     = np.array(self.H)**2
		# Mask out underexposed regions
		ref_val= np.percentile(self.tot_div,95)
		apod   = (alpha*0+1).apod(self.mapset.apod_edge)
		mask   = apod > 0.8
		# I don't trust the edge
		mask  &= calc_dist(self.tot_div > ref_val*0.01) > mask_pad
		mask  &= np.any(B>0,0)
		dmask  = enmap.downgrade(mask, downgrade) == 1
		#Bs     = B[:,mask]
		#d      = alpha[mask]**2
		with utils.nowarn():
			Bs     = 1/enmap.downgrade(1/B, downgrade)[:,dmask]
		d      = enmap.downgrade(alpha**2, downgrade)[dmask]
		def calc_chisq2(a):
			resid  = np.log(d)-np.log(a.dot(Bs))
			chisq  = np.sum(resid**2)
			dres   = -2*Bs/a.dot(Bs)
			dchisq = dres.dot(resid)
			return chisq, dchisq
		# Initial value is the independent guess
		a0 = np.maximum(np.sum(Bs*d,1)/np.sum(Bs**2,1),0)
		a, chisq, info  = optimize.fmin_l_bfgs_b(calc_chisq2, a0, bounds=[[1e-8,np.inf]]*len(a0))
		model      = np.einsum("i,ijk->jk", a, B)
		alpha_rms  = enmap.samewcs(model**0.5, alpha)
		norm       = utils.medmean((alpha[mask]/alpha_rms[mask])**2,1e-2)**0.5
		alpha_rms *= norm
		#enmap.write_map("alpha_rms.fits", alpha_rms)
		# Downweight the apodized region at the edge, and completley distrust the masked values
		with utils.nowarn():
			alpha_rms /= apod
		alpha_rms[~mask] = np.inf
		return alpha_rms
	def calc_filter_harmonic(self):
		# The harmonic-only representation of the total filter
		# F such that alpha = Fm, e.g. F = P'Ntot" = P'(BSB'+H"C"H")"
		# sim P'HCH - P'HCHBSh(1+ShB'HCHBSh)"ShB'HCH
		# Since there are multiple ms the result is one filter profile for
		# each. But these can be averaged to get a single overall profile.
		#
		# What do I get for 2 freq, harm-only case?
		#
		# [P1' P2'] [ S+N1  S  ]" [m1] = 1/((S+N1)*(S+N2)-S**2) * [P1' P2'] [S+N2 -S  ] [m1]
		#           [ S   S+N2 ]  [m2]                                      [ -S  S+N1] [m2]
		#
		# = (N1 N2 + S*(N1+N2))" [P1' P2'] [(S+N2)*m1 - S*m2]
		#                                  [(S+N1)*m2 - S*m1]
		#
		# = (N1*N2 + S*(N1+N2))"*(P1*[(S+N2)*m1-S*m2] + P2*[(S+N1)*m2-S*m1])
		# = -- * [(P1-P2)*S*(m1-m2) + P1*N2*m1 + P2*N1*m2]
		# = (1+S*(N1"+N2"))" * [(P1-P2)*S*N1"*N2"*(m1-m2) + P1*N1"*m1 + P2*N2"*m2]
		# Case 1: S-dominated
		#  (N1+N2)"(P1-P2)*(m1-m2)
		# Case 2: N-dominated
		#  P1*N1"*m1 + P2*N2"*m2
		# Case 3: Intermediate
		#  [P1*N1"*m1+P2*N2"*m2]/(S*(N1"+N2"))
		# The only term that benefits from multifreq is Case 1.

		# P'C(1-SC(1 + S sum(C))")
		Hmean = [np.mean(H) for H in self.H]
		sumPHCH = enmap.zeros(self.shape, self.wcs, self.dtype)
		PHCHB   = enmap.zeros(self.shape, self.wcs, self.dtype)
		sumHCHB = enmap.zeros(self.shape, self.wcs, self.dtype)
		core  = enmap.zeros(self.shape, self.wcs, self.dtype)
		for i in range(self.nmap):
			PHCHB   += self.Q[i]*self.B[i]**2*Hmean[i]**2*self.iN[i]
			# These two represent adding together the filters that
			# will be applied to each map. But this assumes that the
			# maps all see the same signal. So this basically just
			# shows the CMB-relevant signal. To see what would happen
			# to a, the signal we actually care about, we should use
			# P instead
			print(i, self.Q[i][0,0])
			sumPHCH += self.Q[i]*self.B[i]*Hmean[i]**2*self.iN[i]*self.Q[i][0,0]
			sumHCHB += self.B[i]*Hmean[i]**2*self.iN[i]*self.Q[i][0,0]
			core  += Hmean[i]**2*self.iN[i]*self.B[i]**2
		core  = self.mapset.S/(1+self.mapset.S*core)
		term2 = PHCHB*sumHCHB*core
		res = sumPHCH - term2
		return res
	def sim(self):
		# Debug: make noise and signal simulations for each of our maps
		s = map_ifft(self.mapset.S**0.5*map_fft(enmap.rand_gauss(self.shape, self.wcs))).astype(self.dtype)
		n = enmap.samewcs([self.H[i]**-1*map_ifft(self.hN[i]**-1*map_fft(enmap.rand_gauss(self.shape, self.wcs))).astype(self.dtype) for i in range(self.nmap)],s)
		n += s
		return n

def spec2var(spec_2d):
	return np.mean(spec_2d)**0.5

def blockvar(m, bsize=10):
	return enmap.downgrade(m**2, bsize)

#class SourceSZFinder:
#	"""Identify point sources and tSZ clusters in the map set given by mapset.
#	Fits a position and amplitude per frequency for point sources, and
#	a position and scale for clusters. Works by first applying a matched
#	filter and looking for strong candidates. These are then fit and subtracted
#	from the maps, after which a new pass is performed with a lower threshold.
#	
#	We model the data as m = Pa + ntot = BQa + ntot. This looks similar to the
#	model in the filter, but differs in that a is now no longer a map that's
#	in common between all the data maps, but instead a [namp] lenght vector of
#	the number of free amplitudes. This would be namp = 1 for sz, namp = nfreq
#	for normal point sources and namp = ndataset for variable point sources.
#
#	P is therefore [npix*nmap,namp], and can be factorized as P = BQ,
#	with B = block_diag(B1,B2,...), and Q = [npix*nmap,namp], being simply
#	the signal template for each degree of freedom that each map sees.
#
#	We model all the splits inside a dataset as being equivalent, so we can
#	reduce everything to one map and noise matrix etc. per dataset to begin with.
#	I'll assume that has been done in the following.
#
#	chiqs = (m-BQa)'Ntot"(M-BQa) = a'Q'B'Ntot"BQa - 2a'Q'B'Ntot"m + m'Ntot"m
#	Can precompute U=B'Ntot"B (block-diagonal) and v=B'Ntot"m (map stack).
#	To do this we need Ntot = (N + BbS'b'B), where b' = [I I I ...] is a
#	bradcasting matrix.
#	B Ntot" B = BN"B - BN"Bb(S" + b'BN"Bb)"b'BN"B
#	B Ntot" B is huge due to the outer products in the last term. But we don't
#	need the explicit matrix. We can precompute BN"B and (S" + b'BN"B')" = core,
#	and use them directly in the likelihood:
#
#	chisq = c1 + c2 + c3
#	c1 = a'Q'BN"BQa - (a'QBN"Bb) core (a'QBN"Bb)', which does not involve large matrices
#	c2 = -2a'Q'BN"m + 2(a'QBN"Bb) core (m'N"Bb)',  likewise
#	c3 = m'N"m - (m'N"Bb) core (m'N"Bb)',          likewise, and also constant
#
#	When sampling a, we get a <- N(ahat, A), where
#	A" = Q'B Ntot" BQ = Q'BN"BQ - (Q'BN"Bb) core (Q'BN"Bb)' (tiny, [namp,namp])
#	ahat = A Q'B Ntot" m = A[Q'BN"m - (Q'BN"Bb) core (Q'BN"m)'
#
#	Can write Q = pos * profile, where profile encodes only the shape (identity matrix
#	for point source), and pos only encodes the position. pos would be a kronecker delta
#	for pixel-center positions. For off-center positions, it would be fourier-shifted.
#
#	What should the final output from this class be? Aside from position and shape for
#	each source/cluster, we also want amplitudes. But for point sources amplitudes
#	can change form map to map, and those are useful numbers to measure. So how about
#	outputting an overall amp, a per-freq amp and a per-map amplitude? The problem with
#	this is that different tiles will have different maps going into them, so when
#	combining the catalogues we will have incompatible amplitude vectors. Could handle
#	this by adding a map-id to the output. But really, tile issues are not the responsibility
#	of this class, so we can worry about elsewhere.
#	"""
#	def __init__(self, mapset, sz_scales=[0.1,0.5,2.0,4.0], snmin=4, npass=2, spix=33, mode="auto", ignore_mean=True):
#		self.mapset = mapset
#		self.scales = sz_scales
#		self.snmin  = snmin
#		self.npass  = npass
#		self.spix   = spix
#		self.npix  = spix*spix
#		# Precompute the matrix building blocks. These are common for all the sources
#		self.C = [np.linalg.inv(ps2d_to_mat(1/d.iN.preflat[0],spix).reshape(self.npix,self.npix)) for d in mapset.datasets]
#		self.B = [ps2d_to_mat(d.beam_2d,spix).reshape(self.npix,self.npix)             for d in mapset.datasets]
#		self.S = ps2d_to_mat(mapset.S,spix).reshape(self.npix, self.npix)
#		# Eigenvalues have too large span for standard inverse. Should be safe for C though.
#		self.iS = utils.eigpow(self.S, -1)
#		self.freqs  = [d.freq for d in mapset.datasets]
#		self.nfreq  = len(self.freqs)
#		self.nmap   = len(mapset.datasets)
#		self.mode   = mode
#		self.ignore_mean = ignore_mean
#		# This is used for the model subtraction
#		self.pixshape = enmap.pixshape(mapset.shape, mapset.wcs)/utils.arcmin
#		self.pixshape[1] *= np.cos(enmap.pix2sky(mapset.shape, mapset.wcs, [mapset.shape[-2]/2,mapset.shape[-1]/2])[0])
#	def analyze(self, npass=None, verbosity=0):
#		"""Iterator that repeatedly look for sources and clusters, subtract the mean model from the maps,
#		and look again. This is be able to find objects close to other, strong objects. Yields a
#		bunch(catalogue, snmaps, model) each time."""
#		if npass is None: npass = self.npass
#		for it in range(npass):
#			info = self.single_pass(verbosity=verbosity)
#			self.subtract_model(info.model_full)
#			info.i = it
#			yield info
#	def subtract_model(self, model):
#		"""Subtract a model (a map per dataset) from our mapset. This modifies the
#		mapset that was used to build this object. The same model is used across the
#		maps in a split."""
#		for i, d in enumerate(self.mapset.datasets):
#			for split in d.splits:
#				split.data.map.preflat[0] -= model[i]
#	def single_pass(self, snmin=None, verbosity=0):
#		"""Performs a single pass of the full search. Returns a catalogue of statistics
#		in the form of a numpy structured array with the fields
#		"""
#		if snmin is None: snmin = self.snmin
#		cands, snmaps = self.find_candidates(snmin, maps=True)
#		cands = prune_candidates(cands)
#		model = enmap.zeros((self.nmap,)+self.mapset.shape[-2:], self.mapset.wcs, self.mapset.dtype)
#		model_full = model*0
#		# Set up the output source info array
#		Nf = "%df" % self.nmap
#		cattype = [
#				("type","S10"),("pos","2f"),("dpos","2f"),("pos0","2f"),("fwhm","f"), ("dfwhm","f"), # spatial parameters
#				("sn","f"),("sn0","f"),("amp","f"),("damp","f"),                      # overall strength
#				("amps",Nf),("damps",Nf),                                             # individual amplitudes
#				("npix","i"),                                                         # misc
#			]
#		cat = np.recarray(len(cands), cattype)
#		# Evaluate each candidate
#		for ci, cand in enumerate(cands):
#			ipix  = utils.nint(cand.pix)
#			lik   = self.get_likelihood(ipix, cand.type)
#			ml    = lik.maximize(verbose = verbosity>=2)
#			stats = lik.explore(ml.x, verbose = verbosity>=2, nsamp=50)
#			# I used to just expand the mean models from the stats here, but
#			# those only cover a thumbnail, and the sz wings can be wider than that.
#			# So instead build a full-map model.
#			#model      += expand_thumb(stats.model,      ipix, model.shape)
#			#model_full += expand_thumb(stats.model_full, ipix, model.shape)
#			if    cand.type == "sz":
#				profile_shape = sz_map_profile(self.mapset.shape[-2:], self.mapset.wcs, fwhm=ml.x[2])
#				profile_amps  = [sz_freq_core(freq*1e9) for freq in self.freqs]
#			elif  cand.type == "ptsrc":
#				profile_shape = model[0]*0
#				profile_shape[0,0] = 1
#				profile_amps  = [1 for freq in self.freqs]
#			else: raise ValueError("Unknown object type '%s'" % cand.type)
#			profile_shape = fft.shift(profile_shape, cand.pix)
#			for di, d in enumerate(self.mapset.datasets):
#				profile = map_ifft(d.beam_2d*map_fft(profile_shape))*profile_amps[di]
#				model_full[di] += ml.amps_full.val[di]*profile
#				model[di]      += ml.amps.val[lik.groups[di]]*profile
#			# Populate catalogue
#			c = cat[ci]
#			# Spatial parameters
#			c.type = cand.type
#			c.pos  = enmap.pix2sky(self.mapset.shape, self.mapset.wcs, ipix+stats.x[:2])[::-1]/utils.degree # radec
#			c.dpos = (np.diag(stats.x_cov)[:2]**0.5*enmap.pixshape(self.mapset.shape, self.mapset.wcs))[::-1]/utils.degree
#			c.pos0 = cand.pos[::-1]/utils.degree
#			if cand.type == "sz":
#				c.fwhm  = stats.x[2]
#				c.dfwhm = stats.x_cov[2,2]**0.5
#			else: c.fwhm, c.dfwhm = 0, 0
#			# Overall strength
#			iA_ml  = utils.eigpow(ml.amps.cov, -1)
#			c.sn   = (ml.amps.val.dot(iA_ml).dot(ml.amps.val))**0.5 # Conditional on ML position
#			c.sn0  = cand.sn
#			iA     = utils.eigpow(stats.amps.cov, -1)
#			c.amp  = np.sum(iA.dot(stats.amps.val))/np.sum(iA)
#			c.damp = np.sum(iA)**-0.5
#			c.amps = stats.amps_full.val
#			c.damps= np.diag(stats.amps_full.cov)**0.5
#			# misc
#			c.npix = cand.npix
#			if verbosity >= 1:
#				print "%3d %s" % (ci+1, format_catalogue(c)),
#				sys.stdout.flush()
#		# And return lots of useful stuff
#		res = bunch.Bunch(catalogue = cat, snmaps = snmaps, model = model, model_full= model_full)
#		return res
#	def get_likelihood(self, pix, type, scale=0.5, mode=None):
#		"""Return an object that can be used to evaluate the likelihood for a source
#		near the given position, of the given type (ptsrc or sz). scale is
#		an initial guess at the sz length scale."""
#		ipix = utils.nint(pix)
#		# Geometry of this slice
#		cy, cx = ipix - self.spix//2
#		shape, wcs = enmap.slice_geometry(self.mapset.shape[-2:], self.mapset.wcs,
#				(slice(cy,cy+self.spix),slice(cx,cx+self.spix)))
#		# 1. Build thumbs for each dataset
#		rhs, iN = [], []
#		for di, d in enumerate(self.mapset.datasets):
#			dset_rhs  = np.zeros(self.npix)
#			dset_iN   = np.zeros([self.npix, self.npix])
#			for si, s in enumerate(d.splits):
#				split_m  = np.asarray(extract_thumb(s.data.map.preflat[0], ipix, self.spix).reshape(-1))
#				split_H  = np.asarray(extract_thumb(s.data.H, ipix, self.spix).reshape(-1))
#				split_iN = np.asarray(split_H[:,None]*self.C[di]*split_H[None,:])
#				if self.ignore_mean:
#					# Make ourselves insensitive to the mean
#					mvec = np.full(self.npix, 1.0/self.npix, split_iN.dtype)
#					split_iN = project_out(split_iN, mvec)
#				dset_rhs += split_iN.dot(split_m)
#				dset_iN  += split_iN
#			rhs.append(dset_rhs)
#			iN.append(dset_iN)
#		nmap = len(rhs)
#		# Set up degree of freedom grouping
#		if   mode is None:     mode = self.mode
#		if   mode == "auto":   mode = "single" if type == "sz" else "perfreq"
#		if   mode == "single":  groups = np.full(nmap, 0, int)
#		elif mode == "perfreq": groups = np.unique(self.freqs, return_inverse=True)[1]
#		elif mode == "permap":  groups = np.arange(nmap)
#		else: raise ValueError("Unknown DOF mode '%s'" % mode)
#		# 2. We need to know which
#		if   type == "ptsrc":
#			return PtsrcLikelihood(rhs, iN, self.B, self.iS, shape, wcs, groups=groups)
#		elif type == "sz":
#			return SZLikelihood(rhs, iN, self.B, self.iS, shape, wcs, self.freqs, groups=groups)
#		else:
#			raise ValueError("Unknown signal type '%s'" % type)
#	def find_candidates(self, lim=5.0, maps=False):
#		"""Find matched filter point source and sz candidates with S/N of at least lim.
#		Returns a single list containing both ptsrc and sz candidates, sorted by S/N. They
#		are returned as a recarray with the fields [sn, type, pos[2], pix[2], npix[2]].
#		If maps=True, then the S/N maps that were used in the search will returned as a
#		second argument [(type,map),(type,map),...]"""
#		dtype  = [("sn","f"),("type","S10"),("pos","2f"),("pix","2f"),("npix","i")]
#		cands  = []
#		snmaps = []
#		filter = SignalFilter(self.mapset)
#		rhs    = filter.calc_rhs()
#		mu     = filter.calc_mu(rhs)
#		for name in ["ptsrc", "sz"]:
#			submaps = []
#			if name == "ptsrc":
#				setup_profiles_ptsrc(self.mapset)
#				alpha  = filter.calc_alpha(mu)
#				dalpha = filter.calc_dalpha_empirical(alpha)
#				snmap  = div_nonan(alpha, dalpha)
#			elif name == "sz":
#				snmap = None
#				for scale in self.scales:
#					setup_profiles_sz(self.mapset, scale)
#					alpha  = filter.calc_alpha(mu)
#					dalpha = filter.calc_dalpha_empirical(alpha)
#					snmap_1scale = div_nonan(alpha, dalpha)
#					if snmap is None: snmap = snmap_1scale
#					else: snmap = np.maximum(snmap, snmap_1scale)
#					submaps.append(bunch.Bunch(name="%03.1f"%scale, snmap=snmap_1scale))
#			else: raise ValueError("Unknown signal type '%s'" % name)
#			cand = find_candidates(snmap, lim, edge=self.mapset.apod_edge)
#			cand.type  = name
#			cands.append(cand)
#			snmaps.append((name,snmap))
#		cands = np.rec.array(np.concatenate(cands))
#		cands = cands[np.argsort(cands.sn)[::-1]]
#		if maps: return cands, snmaps
#		else:    return cands
#
## What do I want to be able to do with the Likelihood object?
## I want to be able to find the ML, statistics and model.
## But the number of nonlinear parameters (parameters that need to
## be sampled over) varies, as does their meaning. It will also
## vary which amplitudes are considered to be free. If the sampling
## and maximization is done by an external object, then I must present
## common interface for the nonlinear and linear degrees of freedom.
##
## What about n_nonlin, n_lin, n_map, eval(nonlin) -> {posterior, lik, prior, nonlin, lin, amps, model}?
## Here nonlin = [y,x,...], lin is the amplitude for the independent groups in the fit, and
## amps is what the amplitudes would have been if they were not grouped.
#
#class PtsrcLikelihood:
#	def __init__(self, rhs, iN, B, iS, shape, wcs, groups=None, rmax=None):
#		self.nmap  = len(rhs)
#		self.npix  = len(rhs[0])
#		self.shape, self.wcs = shape, wcs
#		self.dtype = rhs[0].dtype
#		self.rhs = rhs
#		self.iN, self.B, self.iS = iN, B, iS
#		# Compute core = S" + B'N"B and b'B'N"m
#
#		#for i, r in enumerate(rhs):
#		#	r = enmap.ndmap(rhs[i].reshape(shape),wcs)
#		#	m = enmap.ndmap(np.linalg.solve(self.iN[i], rhs[i]).reshape(shape), wcs)
#		#	enmap.write_map("test_map_%02d.fits" % i, m)
#		#	enmap.write_map("test_rhs_%02d.fits" % i, r)
#		#	E, V = np.linalg.eigh(self.iN[i])
#
#		self.core  = iS.copy()
#		self.bBiNm = np.zeros(self.npix, self.dtype)
#		self.chisq = 0
#		for i in range(self.nmap):
#			self.core  += B[i].T.dot(iN[i]).dot(B[i])
#			self.bBiNm += B[i].T.dot(rhs[i])
#			self.chisq += rhs[i].dot(np.linalg.solve(iN[i],rhs[i]))
#		self.icore = utils.eigpow(self.core, -1)
#		#self.chisq -= self.bBiNm.T.dot(np.linalg.solve(self.core, self.bBiNm))
#		self.chisq -= self.bBiNm.T.dot(self.icore).dot(self.bBiNm)
#		# Set up our position vector
#		self.pos_base = np.zeros(shape)
#		self.pos_base[tuple([n//2 for n in shape])] = 1
#		# Set up the groups of linear parameters that vary together.
#		# These take the form of an array mapping nmap -> ngroup
#		self.groups = groups if groups is not None else np.arange(self.nmap)
#		# The interface we expose for samplers
#		self.nlin = np.max(self.groups)+1
#		self.namp = self.nmap
#		self.nx   = 2
#		self.x0   = np.zeros(2)
#		# Our position prior, in pixels
#		self.rmax = rmax if rmax is not None else min(*shape)/2
#		self.xscale = np.array([self.rmax,self.rmax])
#	def __call__(self, x):
#		t1 = time.time()
#		Q = self.calc_Q(x)
#		iA_full, arhs_full = self.calc_amp_eqsys(Q)
#		# Find the ML amplitudes for all the amplitudes
#		A_full    = utils.eigpow(iA_full, -1)
#		ahat_full = A_full.dot(arhs_full)
#		# Do the same for our groups
#		iA   = binmat(iA_full,   self.groups)
#		arhs = binvec(arhs_full, self.groups)
#		A    = utils.eigpow(iA, -1)
#		ahat = A.dot(arhs)
#		# Get the amp-marginalized -2log-likelihood (including Jeffrey's prior, excluding constants)
#		# This is negative due to how the marginalization works out
#		lik   = self.chisq-ahat.dot(arhs)
#		prior = self.calc_prior(x, ahat, A)
#		post  = lik + prior
#		# Get our model. Computing this every step is not necessary, but it
#		# only accounts for 0.3% of the time this function takes
#		def get_model(a):
#			model = np.array([self.B[i].dot(Q[i]*a[i]) for i in range(self.nmap)])
#			return enmap.ndmap(model.reshape((-1,)+self.shape), self.wcs)
#		model_full = get_model(ahat_full)
#		model      = get_model(ahat[self.groups])
#		t2 = time.time()
#		return bunch.Bunch(
#			posterior  = post,
#			likelihood = lik,
#			prior      = prior,
#			x          = x,
#			amps       = bunch.Bunch(val = ahat,      cov = A),
#			amps_full  = bunch.Bunch(val = ahat_full, cov = A_full),
#			model      = model,
#			model_full = model_full,
#			t          = t2-t1,
#		)
#	def calc_prior(self, x, a, A):
#		r = np.sum(x[:2]**2)**0.5
#		if r > self.rmax: return np.inf
#		res = -2*log_prob_gauss_positive(a,A)
#		return res
#	def calc_Q(self, x):
#		pos_mat = shift_nonperiodic(self.pos_base, x[:2]).reshape(self.npix)
#		return [pos_mat]*self.nmap
#	def calc_amp_eqsys(self, Q):
#		"""Compute the the left and right hand side of the fit amplitude
#		iA and arhs such that iA*ahat = arhs, where ahat is the ML estimator
#		for the amplitudes and iA is their inverse covariance. This is
#		done for the case where the point source is located at the given
#		position pos = [dy,dx] in (non-integer) pixels as measured from the
#		center of the region. returns (iA, arhs, P). These are all that is
#		needed both to
#		1. compute the ML amplitudes
#		2. sample from the amplitude distribution
#		3. compute the fit log-posterior, assuming a Jeffrey's prior
#		4. reduce to a smaller number of amplitude degrees of freedom
#		5. compute the model
#		"""
#		t1 = time.time()
#		# A"   = Q'B' Ntot" BQ = Q'B'N"BQ - (Q'B'N"Bb) core" (Q'B'N"Bb)'
#		# ahat = A Q'B' Ntot" m = A[Q'BN"m - (Q'B'N"Bb) core" b'B'N"m
#		# So we need Q'B'N"Bb, Q'B'N"BQ, Q'B'N"m and b'B'N"m
#		# How does b work in this case? b broadcasts from a single
#		# map to all maps: it is b' = [I I I I].
#		QBNBQ = np.zeros([self.nmap, self.nmap])
#		QBNBb = np.zeros([self.nmap, self.npix], self.dtype)
#		QBNm  = np.zeros(self.nmap, self.dtype)
#		# Everything is block-diagonal, except core, which we have already handled
#		for i in range(self.nmap):
#			QB = Q[i].dot(self.B[i].T)
#			QBNBQ[i,i] = QB.dot(self.iN[i]).dot(QB.T)
#			QBNBb[i]   = QB.dot(self.iN[i]).dot(self.B[i])
#			# At least for planck, the mean value of rhs (and presumably of m)
#			# is given a large weight here, even though the CMB should suppress
#			# those scales. Should investigate why.
#			QBNm[i]    = QB.dot(self.rhs[i])
#			# This is the (untransposed) pointing/profile matrix. Useful for evaluating the model
#		iA    = QBNBQ - QBNBb.dot(self.icore).dot(QBNBb.T)
#		arhs  = QBNm  - QBNBb.dot(self.icore).dot(self.bBiNm)
#		#iA    = QBNBQ - QBNBb.dot(np.linalg.solve(self.core, QBNBb.T))
#		#arhs  = QBNm  - QBNBb.dot(np.linalg.solve(self.core, self.bBiNm))
#		return iA, arhs
#	def maximize(self, verbose=False):
#		self.i = 0
#		def f(x):
#			res = self(x)
#			if verbose:
#				print "%3d %s" % (self.i, self.format_sample(res))
#				sys.stdout.flush()
#			self.i += 1
#			return res.posterior
#		x = optimize.fmin_powell(f, self.x0, disp=False)
#		return self(x)
#	def explore(self, x0=None, nsamp=50, fburn=0.5, fwalker=1.0, stepscale=2.0, verbose=False):
#		# Sample the likelihood using metropolis, and gather statistics.
#		# For the position this is simple, but for the amplitudes each
#		# sample is a distribution. To get the mean and cov of this,
#		# we can imagine sampling a bunch of amps for each step.
#		# <a> = mean_{bunch,samp} a_{bunch,samp} = mean_bunch mean_samp a_{bunch,samp} = mean(a_ml)
#		# cov(a) = <aa'> = mean_bunch mean_samp (a_ml_bunch + da_bunch - mean_ml)*(...)'
#		# cov(a_ml) + mean(A)
#		# To keep thing simple, we will not measure the pos-amp cross terms
#		# We will sample using emcee, to avoid having to worry about rescaling the step size
#		if x0 is None: x0 = self.x0
#		nburn   = utils.nint(nsamp*fburn)
#		# Set up the initial walkers
#		nwalker = utils.nint((self.nx+1)*fwalker)
#		init_dx = self.xscale*0.01
#		points, vals = [], []
#		for i in range(10000):
#			x = x0 + np.random.standard_normal(self.nx)*init_dx
#			v = self(x)
#			if np.isfinite(v.posterior):
#				points.append(x)
#				vals.append(v)
#			if len(points) >= nwalker:
#				break
#		points = np.array(points)
#
#		#points  = np.array([x0 + np.random.standard_normal(self.nx)*init_dx for i in range(nwalker)])
#		#vals    = [self(x) for x in points]
#
#		# Set up our output statistics
#		# Nonlinear parameters
#		mean_x  = np.zeros(self.nx)
#		mean_xx = np.zeros([self.nx,self.nx])
#		# Main amplitudes
#		mean_a  = np.zeros(self.nlin)
#		mean_aa = np.zeros([self.nlin, self.nlin])
#		mean_A  = np.zeros([self.nlin, self.nlin])
#		# Full amplitudes
#		mean_a_full  = np.zeros(self.namp)
#		mean_aa_full = np.zeros([self.namp, self.namp])
#		mean_A_full  = np.zeros([self.namp, self.namp])
#		# Models
#		mean_model = vals[0].model*0
#		mean_model_full = vals[0].model_full*0
#		# Time spent
#		mean_t = 0
#		nsum = 0
#
#		# Loop over samples
#		for si in range(-nburn, nsamp):
#			next_points = points.copy()
#			next_vals   = list(vals)
#			# Try making a step with each walker
#			for wi in range(nwalker):
#				oi = np.random.randint(nwalker-1)
#				if oi == wi: oi += 1
#				stretch  = draw_emcee_stretch(stepscale)
#				cand_pos = points[oi] + stretch*(points[wi]-points[oi])
#				cand_val = self(cand_pos)
#				p_accept = stepscale**(self.nx-1)*np.exp(0.5*(vals[wi].posterior - cand_val.posterior))
#				r = np.random.uniform(0,1)
#				if r < p_accept:
#					next_points[wi] = cand_pos
#					next_vals[wi]   = cand_val
#				x, v = next_points[wi], next_vals[wi]
#				if verbose:
#					print "%3d %d %s" % (si, wi, self.format_sample(v))
#					sys.stdout.flush()
#				# Accumulate statistics if we're done with burnin
#				if si >= 0:
#					mean_x  += x
#					mean_xx += x[:,None]*x[None,:]
#					mean_a  += v.amps.val
#					mean_aa += v.amps.val[:,None]*v.amps.val[None,:]
#					mean_A  += v.amps.cov
#					mean_a_full  += v.amps_full.val
#					mean_aa_full += v.amps_full.val[:,None]*v.amps_full.val[None,:]
#					mean_A_full  += v.amps_full.cov
#					mean_model      += v.model
#					mean_model_full += v.model_full
#					mean_t += v.t
#					nsum += 1
#			# Done with all walkers. Update current state
#			points = next_points
#			vals   = next_vals
#	
#		arrs = [mean_x, mean_xx, mean_a, mean_aa, mean_A, mean_a_full, mean_aa_full, mean_A_full, mean_model, mean_model_full]
#		for arr in arrs: arr /= nsum
#		mean_t /= nsum
#
#		res = bunch.Bunch(
#				x      = mean_x,
#				x_cov  = mean_xx - mean_x[:,None]*mean_x[None,:],
#				amps   = bunch.Bunch(
#					val = mean_a, cov = mean_aa - mean_a[:,None]*mean_a[None,:] + mean_A),
#				amps_full = bunch.Bunch(
#					val = mean_a_full, cov = mean_aa_full - mean_a_full[:,None]*mean_a_full[None,:] + mean_A_full),
#				model = mean_model,
#				model_full = mean_model_full,
#				t = mean_t,
#				# these don't really make sense, but include them to make this a fully valid sample
#				prior = 0,
#				likelihood = 0,
#				posterior = 0,
#			)
#		return res
#	@staticmethod
#	def format_sample(sample):
#		nx  = len(sample.x)
#		dx  = np.diag(sample.x_cov)**0.5 if "x_cov" in sample else sample.x*0
#		res = ""
#		for i in range(nx):
#			res += " %6.3f %6.3f " % (sample.x[i], dx[i])
#		res += " t %6.3f L %8.2f amp" % (sample.t, sample.posterior)
#		for i, a in enumerate(sample.amps_full.val):
#			da = sample.amps_full.cov[i,i]**0.5
#			res += "  %6.3f %6.3f" % (a/1e3, da/1e3)
#		return res
#
#class SZLikelihood(PtsrcLikelihood):
#	def __init__(self, rhs, iN, B, iS, shape, wcs, freqs, groups=None, rmax=None, smax=None, smin=None):
#		PtsrcLikelihood.__init__(self, rhs, iN, B, iS, shape, wcs, groups=groups, rmax=rmax)
#		self.smax = smax if smax is not None else 10
#		self.smin = smin if smin is not None else 0.2
#		self.x0   = [0,0,0.5]
#		self.xscale = np.array([self.rmax,self.rmax,self.smax])
#		self.nx   = 3
#		self.freqs= freqs
#		# Needed for sz P evaluation
#		self.pixshape = enmap.pixshape(shape, wcs)/utils.arcmin
#		self.pixshape[1] *= np.cos(enmap.pix2sky(shape, wcs, [shape[-2]/2,shape[-1]/2])[0])
#	def calc_prior(self, x, a, A):
#		r  = np.sum(x[:2]**2)**0.5
#		if   r > self.rmax:    return np.inf
#		elif x[2] <= 0:        return np.inf
#		res = -2*log_prob_gauss_positive(a,A)
#		if   x[2] < self.smin: res += np.exp((self.smin/x[2]-1)*10)-1
#		elif x[2] > self.smax: res += np.exp((x[2]/self.smax-1)*10)-1
#		return res
#	def calc_Q(self, x):
#		pos, scale = x[:2], max(x[2],1e-2)
#		sz_prof  = sz_2d_profile(self.shape, self.pixshape, pos=pos, fwhm=scale).reshape(-1)
#		## Get the distance from our chosen pixel position to all the other pixels
#		#dists    = np.sum(((pos[:,None,None] - self.pixmap)*self.pixshape[:,None,None])**2,0)**0.5/utils.arcmin
#		#sz_prof  = self.sz_fun(dists, scale)/scale*1e-2
#		#sz_prof  = enmap.downgrade(sz_prof, self.nsub).reshape(-1)
#		cache = {}
#		Q = []
#		for freq in self.freqs:
#			if freq not in cache:
#				cache[freq] = sz_prof * sz_freq_core(freq*1e9)
#			Q.append(cache[freq])
#		#print "Q"
#		#sys.stdout.flush()
#		#np.savetxt("/dev/stdout", Q[0].reshape(self.shape)[::3,::3]*100, fmt="%7.2f")
#		#sys.stdout.flush()
#		return Q
#
#
#class SourceSZFinder2:
#	def __init__(self, mapset, sz_scales=[0.1,0.5,1.0,2.0], snmin=4, npass=4, pass_snmin=6, spix=33, mode="auto", ignore_mean=True, nmax=None, model_snmin=5):
#		self.mapset = mapset
#		self.scales = sz_scales
#		self.snmin  = snmin
#		self.npass  = npass
#		self.pass_snmin = pass_snmin
#		self.spix   = spix
#		self.npix  = spix*spix
#		# Precompute the matrix building blocks. These are common for all the sources
#		self.C = [np.linalg.inv(ps2d_to_mat(1/d.iN.preflat[0],spix).reshape(self.npix,self.npix)) for d in mapset.datasets]
#		self.B = [ps2d_to_mat(d.beam_2d,spix).reshape(self.npix,self.npix)             for d in mapset.datasets]
#		self.S = ps2d_to_mat(mapset.S,spix).reshape(self.npix, self.npix)
#		# Eigenvalues have too large span for standard inverse. Should be safe for C though.
#		self.iS = utils.eigpow(self.S, -1)
#		self.freqs  = [d.freq for d in mapset.datasets]
#		self.nfreq  = len(self.freqs)
#		self.nmap   = len(mapset.datasets)
#		self.mode   = mode
#		self.ignore_mean = ignore_mean
#		# This is used for the model subtraction
#		self.pixshape = enmap.pixshape(mapset.shape, mapset.wcs)/utils.arcmin
#		self.pixshape[1] *= np.cos(enmap.pix2sky(mapset.shape, mapset.wcs, [mapset.shape[-2]/2,mapset.shape[-1]/2])[0])
#		# min H level to avoid degenerate matrices
#		self.h_tol = 1e-5
#		self.h_min = 1e-10
#		self.nmax  = nmax
#		self.model_snmin = model_snmin
#	def analyze(self, npass=None, verbosity=0):
#		"""Loop through all analysis passes, returning a final bunch(catalogue, snmaps, model).
#		The catalogue will be the union of all the individual stage catalogues, and the model
#		will be the sums. The snmap returned will be the initial SNmap. If more fine grained
#		information is needed, use the multi_pass iterator."""
#		cats, snmapss, models = [], [], []
#		for info in self.multi_pass(npass=npass, verbosity=verbosity):
#			cats.append(info.catalogue)
#			snmapss.append(info.snmaps)
#			models.append(info.model)
#		catalogue = np.concatenate(cats)
#		catalogue = np.rec.array(catalogue[np.argsort(catalogue["sn"])[::-1]])
#		snmaps    = snmapss[0]
#		snresid   = snmapss[-1]
#		model     = enmap.samewcs(np.sum(models,0),models[0])
#		return bunch.Bunch(catalogue=catalogue, snmaps=snmaps, snresid=snresid, model=model)
#	def multi_pass(self, npass=None, verbosity=0, nmax=None):
#		"""Iterator that repeatedly look for sources and clusters, subtract the mean model from the maps,
#		and look again. This is be able to find objects close to other, strong objects. Yields a
#		bunch(catalogue, snmaps, model) each time."""
#		if npass is None: npass = self.npass
#		others = None
#		for it in range(npass):
#			if verbosity >= 1: print "Pass %d" % (it+1)
#			cands, snmaps = self.find_candidates(self.snmin, maps=True, verbosity=verbosity, others=others)
#			others        = np.rec.array(np.concatenate([others,cands])) if others is not None else cands
#			info          = self.measure_candidates(cands, verbosity=verbosity)
#			info.snmaps   = snmaps
#			self.subtract_model(info.model_full)
#			info.i = it
#			yield info
#			# Stop iterating once we have found everything
#			if np.sum(cands.sn > self.pass_snmin) == 0: break
#	def subtract_model(self, model):
#		"""Subtract a model (a map per dataset) from our mapset. This modifies the
#		mapset that was used to build this object. The same model is used across the
#		maps in a split."""
#		for i, d in enumerate(self.mapset.datasets):
#			for split in d.splits:
#				split.data.map.preflat[0] -= model[i]
#	def measure_candidates(self, cands, verbosity=0):
#		"""Performs a single pass of the full search. Returns a catalogue of statistics
#		in the form of a numpy structured array with the fields
#		"""
#		model       = enmap.zeros((self.nmap,)+self.mapset.shape[-2:], self.mapset.wcs, self.mapset.dtype)
#		model_full  = model*0
#		# Set up the output source info array
#		cattype = self.get_catalogue_format(self.nmap)
#		cat = np.recarray(len(cands), cattype)
#		t0 = time.time()
#		# Evaluate each candidate
#		for ci, cand in enumerate(cands):
#			ipix  = utils.nint(cand.pix)
#			t1    = time.time()
#			lik   = self.get_likelihood(ipix, cand.type)
#			t2    = time.time()
#			ml    = lik.maximize(verbose = verbosity>=3)
#			t3    = time.time()
#			if    cand.type == "sz":
#				profile_shape = sz_map_profile(self.mapset.shape[-2:], self.mapset.wcs, fwhm=ml.x[2])
#				profile_amps  = [sz_freq_core(freq*1e9) for freq in self.freqs]
#			elif  cand.type == "ptsrc":
#				profile_shape = model[0]*0
#				profile_shape[0,0] = 1
#				profile_amps  = [1 for freq in self.freqs]
#			else: raise ValueError("Unknown object type '%s'" % cand.type)
#			aoff = 3 if cand.type == "sz" else 2
#			profile_shape = fft.shift(profile_shape, cand.pix)
#			for di, d in enumerate(self.mapset.datasets):
#				profile    = map_ifft(d.beam_2d*map_fft(profile_shape))*profile_amps[di]
#				model_full[di] += ml.x[aoff:][lik.groups[di]]*profile
#				if ml.sn > self.model_snmin:
#					model[di] += ml.x[aoff:][lik.groups[di]]*profile
#			# Populate catalogue
#			c = cat[ci]
#			# Spatial parameters
#			c.type = cand.type
#			c.pos  = enmap.pix2sky(self.mapset.shape, self.mapset.wcs, ipix+ml.x[:2])[::-1]/utils.degree # radec
#			c.dpos = (np.diag(ml.x_cov)[:2]**0.5*enmap.pixshape(self.mapset.shape, self.mapset.wcs))[::-1]/utils.degree
#			c.pos0 = cand.pos[::-1]/utils.degree
#			if cand.type == "sz":
#				c.fwhm  = ml.x[2]
#				c.dfwhm = ml.x_cov[2,2]**0.5
#			else: c.fwhm, c.dfwhm = 0, 0
#			# Overall strength
#			c.sn   = ml.sn
#			c.sn0  = cand.sn
#			iA     = utils.eigpow(ml.x_cov[aoff:,aoff:],-1)
#			iAtot  = np.sum(iA)
#			c.amp  = np.sum(iA.dot(ml.x[aoff:]))/iAtot
#			c.damp = iAtot**-0.5
#			c.amps = ml.afull
#			c.damps= np.diag(ml.afull_cov)**0.5
#			# misc
#			c.npix = cand.npix
#			t4 = time.time()
#			if verbosity >= 2:
#				print "%3d %4.1f %4.1f %s" % (ci+1, t2-t1, t3-t2, format_catalogue(c)),
#				sys.stdout.flush()
#		t5 = time.time()
#		if verbosity >= 1:
#			print "Measured %2d objects in %5.1f s" % (len(cands), t5-t0)
#		# And return lots of useful stuff
#		res = bunch.Bunch(catalogue = cat, model = model, model_full=model_full)
#		return res
#	def get_likelihood(self, pix, type, scale=0.5, mode=None):
#		"""Return an object that can be used to evaluate the likelihood for a source
#		near the given position, of the given type (ptsrc or sz). scale is
#		an initial guess at the sz length scale."""
#		ipix = utils.nint(pix)
#		# Geometry of this slice
#		cy, cx = ipix - self.spix//2
#		shape, wcs = enmap.slice_geometry(self.mapset.shape[-2:], self.mapset.wcs,
#				(slice(cy,cy+self.spix),slice(cx,cx+self.spix)))
#		# 1. Build thumbs for each dataset
#		rhs, iN = [], []
#		for di, d in enumerate(self.mapset.datasets):
#			dset_rhs  = np.zeros(self.npix)
#			dset_iN   = np.zeros([self.npix, self.npix])
#			for si, s in enumerate(d.splits):
#				split_m  = np.asarray(extract_thumb(s.data.map.preflat[0], ipix, self.spix).reshape(-1))
#				split_H  = np.asarray(extract_thumb(s.data.H, ipix, self.spix).reshape(-1))
#				split_H  = np.maximum(split_H, max(self.h_min,np.max(split_H)*self.h_tol))
#				split_iN = np.asarray(split_H[:,None]*self.C[di]*split_H[None,:])
#				if self.ignore_mean:
#					# Make ourselves (almost) insensitive to the mean. We don't fully remove it
#					# to avoid zero eigenvalues
#					mvec = np.full(self.npix, 1.0/self.npix, split_iN.dtype)
#					split_iN = project_out(split_iN, mvec, frac=1-1e-5)
#				dset_rhs += split_iN.dot(split_m)
#				dset_iN  += split_iN
#			rhs.append(dset_rhs)
#			iN.append(dset_iN)
#		m = [np.linalg.solve(iN[i], rhs[i]) for i in range(len(rhs))]
#		nmap = len(rhs)
#		# Set up degree of freedom grouping
#		if   mode is None:     mode = self.mode
#		if   mode == "auto":   mode = "single" if type == "sz" else "perfreq"
#		if   mode == "single":  groups = np.full(nmap, 0, int)
#		elif mode == "perfreq": groups = np.unique(self.freqs, return_inverse=True)[1]
#		elif mode == "permap":  groups = np.arange(nmap)
#		else: raise ValueError("Unknown DOF mode '%s'" % mode)
#		# 2. We need to know which
#		if   type == "ptsrc":
#			return PtsrcLikelihood2(m, iN, self.B, self.iS, shape, wcs, groups=groups)
#		elif type == "sz":
#			return SZLikelihood2(m, iN, self.B, self.iS, shape, wcs, self.freqs, groups=groups)
#		else:
#			raise ValueError("Unknown signal type '%s'" % type)
#	def find_candidates(self, lim=5.0, maps=False, prune=True, verbosity=0, others=None):
#		"""Find matched filter point source and sz candidates with S/N of at least lim.
#		Returns a single list containing both ptsrc and sz candidates, sorted by S/N. They
#		are returned as a recarray with the fields [sn, type, pos[2], pix[2], npix[2]].
#		If maps=True, then the S/N maps that were used in the search will returned as a
#		second argument [(type,map),(type,map),...]"""
#		dtype  = [("sn","f"),("type","S10"),("pos","2f"),("pix","2f"),("npix","i")]
#		cands  = []
#		snmaps = []
#		t1     = time.time()
#		filter = SignalFilter(self.mapset)
#		rhs    = filter.calc_rhs()
#		mu     = filter.calc_mu(rhs)
#		print "find candidates"
#		for name in ["ptsrc", "sz"]:
#			submaps = []
#			if name == "ptsrc":
#				setup_profiles_ptsrc(self.mapset)
#				alpha  = filter.calc_alpha(mu)
#				dalpha = filter.calc_dalpha_empirical(alpha)
#				snmap  = div_nonan(alpha, dalpha)
#			elif name == "sz":
#				snmap = None
#				for si, scale in enumerate(self.scales):
#					setup_profiles_sz(self.mapset, scale)
#					alpha  = filter.calc_alpha(mu)
#					dalpha = filter.calc_dalpha_empirical(alpha)
#					snmap_1scale = div_nonan(alpha, dalpha)
#					if snmap is None: snmap = snmap_1scale
#					else: snmap = np.maximum(snmap, snmap_1scale)
#					submaps.append(bunch.Bunch(name="%03.1f"%scale, snmap=snmap_1scale))
#			else: raise ValueError("Unknown signal type '%s'" % name)
#			cand = find_candidates(snmap, lim, edge=self.mapset.apod_edge)
#			cand.type  = name
#			cands.append(cand)
#			snmaps.append((name,snmap))
#		cands = np.rec.array(np.concatenate(cands))
#		cands = cands[np.argsort(cands.sn)[::-1]]
#		if self.nmax is not None:
#			cands = cands[:self.nmax]
#		if prune:
#			cands = prune_candidates(cands, others=others, verbose=verbosity>=2)
#		t2 = time.time()
#		if verbosity >= 1:
#			print "Found %3d candidates in %5.1f s" % (len(cands),t2-t1)
#		if maps: return cands, snmaps
#		else:    return cands
#	@staticmethod
#	def get_catalogue_format(nmap):
#		Nf = "%df" % nmap
#		return [
#				("type","S10"),("pos","2f"),("dpos","2f"),("pos0","2f"),("fwhm","f"), ("dfwhm","f"), # spatial parameters
#				("sn","f"),("sn0","f"),("amp","f"),("damp","f"),                      # overall strength
#				("amps",Nf),("damps",Nf),                                             # individual amplitudes
#				("npix","i"),                                                         # misc
#			]
#
#class PtsrcLikelihood2:
#	def __init__(self, m, iN, B, iS, shape, wcs, groups=None, rmax=None):
#		self.nmap  = len(m)
#		self.npix  = len(m[0])
#		self.shape, self.wcs = shape, wcs
#		self.dtype = m[0].dtype
#		self.m, self.iN, self.B, self.iS = np.asarray(m), iN, B, iS
#		# Compute core = S" + B'N"B and b'B'N"m
#		self.core   = iS.copy()
#		for i in range(self.nmap):
#			self.core  += B[i].T.dot(iN[i].dot(B[i]))
#		self.icore  = utils.eigpow(self.core, -1)
#		self.iNtotm = self.mul_iNtot(self.m)
#		# Set up our position vector
#		self.pos_base = np.zeros(shape)
#		self.pos_base[tuple([n//2 for n in shape])] = 1
#		# Set up the groups of linear parameters that vary together.
#		# These take the form of an array mapping nmap -> ngroup
#		self.groups = groups if groups is not None else np.arange(self.nmap)
#		self.aoff   = 2
#		self.nparam = self.aoff+np.max(self.groups)+1
#		# Our position prior, in pixels
#		self.rmax = rmax if rmax is not None else min(*shape)/2
#		self.scale= np.array([1]*self.aoff+[1000]*(self.nparam-self.aoff))
#		# Optimization
#		self.cache = {}
#	# These explore the full nonlinear + linear posterior. They take an x that is [nnon+nlin]
#	def calc_log_posterior(self, x):
#		"""Compute the minus log-posterior distribution. The log-likelihood part of this is,
#		ignoring constant terms mlogL = 0.5*(d-m)'Ntot"(d-m)
#		"""
#		r     = self.m - self.calc_model(x)
#		iNr   = self.get_cache("iNr", x, lambda: self.mul_iNtot(r))
#		logL  = 0.5*np.sum(r*iNr)
#		logL += self.calc_log_prior(x)
#		return logL
#	def calc_dlog_posterior(self, x):
#		"""Compute the derivate of the minus log-posterior, d mlogL  = -dm'Ntot"(d-m)"""
#		iNr   = self.get_cache("iNr", x, lambda: self.mul_iNtot(self.m - self.calc_model(x)))
#		# We now need the derivative of the model with respect to each parameter.
#		# This includes dm/dpos, dm/dscale, dm/damp. The simplest is dm/damp,
#		# since the model is just proportional to to the amplitude
#		dm  = self.calc_dmodel(x)
#		dlogL = np.zeros(self.nparam, self.dtype)
#		for i in range(self.nparam):
#			dlogL[i] = -np.sum(dm[i]*iNr)
#		dlogL += self.calc_dlog_prior(x)
#		return dlogL
#	def calc_dlog_posterior_num(self, x, delta=1e-4):
#		res = np.zeros(len(x))
#		for i in range(len(x)):
#			x1 = x.copy(); x1[i] -= delta
#			y1 = self.calc_log_posterior(x1)
#			x2 = x.copy(); x2[i] += delta
#			y2 = self.calc_log_posterior(x2)
#			res[i] = (y2-y1)/(2*delta)
#		return res
#	def calc_ddlog_posterior_num(self, x, delta=1e-6):
#		res = np.zeros([len(x),len(x)])
#		for i in range(len(x)):
#			d  = delta*self.scale[i]
#			x1 = x.copy(); x1[i] -= d
#			y1 = self.calc_dlog_posterior(x1)
#			x2 = x.copy(); x2[i] += d
#			y2 = self.calc_dlog_posterior(x2)
#			res[i] = (y2-y1)/(2*d)
#		res = 0.5*(res+res.T) # symmetrize
#		return res
#	def calc_log_prior(self, x):
#		r     = (1e-10+np.sum(x[:2]**2))**0.5
#		logp  = soft_prior(r, self.rmax)
#		logp += np.sum(soft_prior(-x[2:], 0))
#		return logp
#	def calc_dlog_prior(self, x):
#		r     = (1e-10+np.sum(x[:2]**2))**0.5
#		dlogp = np.zeros(len(x))
#		dlogp[:2] = x[:2]/r*soft_prior(r, self.rmax, deriv=True)
#		dlogp[2:] = -soft_prior(-x[2:], 0, deriv=True)
#		return dlogp
#	def calc_initial_value(self):
#		x0 = np.zeros(self.nparam)
#		iA, arhs = self.calc_amp_eqsys(x0)
#		iA   = binmat(iA,   self.groups)
#		arhs = binvec(arhs, self.groups)
#		# Our prior requires positive amplitudes
#		x0[2:] = np.abs(np.linalg.solve(iA, arhs))
#		return x0
#	def calc_amp_eqsys(self, x):
#		"""Compute the left and right hand side of the conditional amplitude
#		distribution, returning iA, arhs. The P that is passed represents the
#		*non-zero blocks* of the response matrix. This means that we can't just
#		multiply P by matrices as if it were a full matrix.
#		
#		iA   = P'N"P, ahat = iA"P'N"P
#		"""
#		P    = self.calc_P(x)
#		iNP  = self.get_cache("iNP", x, lambda: np.array([self.iN[i].dot(P[i]) for i in range(self.nmap)]))
#		PNP  = np.zeros([self.nmap, self.nmap], self.dtype)
#		PNB  = np.zeros([self.nmap, self.npix], self.dtype)
#		# Everything is block-diagonal, except core, which we have already handled
#		for i in range(self.nmap):
#			PNP[i,i] = P[i].dot(iNP[i])
#			PNB[i]   = self.B[i].dot(iNP[i]) # B and iN are symmetric
#		iA    = PNP - PNB.dot(self.icore.dot(PNB.T))
#		arhs  = np.sum(P*self.iNtotm,1)
#		return iA, arhs
#	#def calc_damp_eqsys(self, x):
#	#	P    = self.calc_P(x)
#	#	iNP  = self.get_cache("iNP", x, lambda: np.array([self.iN[i].dot(P[i]) for i in range(self.nmap)]))
#	#	diA  = np.zeros([2, self.nmap, self.nmap], self.dtype)
#	#	darhs= np.zeros([2, self.nmap], self.dtype)
#	#	for c in range(2):
#	#		dP   = self.calc_P(x, pos_deriv=c)
#	#		dPNd = np.zeros([self.nmap, self.npix], self.dtype)
#	#		dPNP = np.zeros([self.nmap, self.nmap], self.dtype)
#	#		dPNB = np.zeros([self.nmap, self.npix], self.dtype)
#	#		PNB  = np.zeros([self.nmap, self.npix], self.dtype)
#	#		for i in range(self.nmap):
#	#			dPNP[i,i]  = dP[i].dot(iNP[i])
#	#			PNB[i]     = self.B[i].dot(iNP[i])
#	#			dPNB[i]    = self.B[i].dot(self.iN[i].dot(dP[i]))
#	#		diA[c]  = dPNP - dPNB.dot(self.icore.dot(PNB.T))
#	#		diA[c] += diA[c].T
#	#		dPNd    = dP.dot(self.iNtotm)
#	#		darhs   = 
#	def calc_model(self, x):
#		amps = x[self.aoff:][self.groups]
#		P    = self.calc_P(x)
#		model= np.zeros([self.nmap, self.npix], self.dtype)
#		for i in range(self.nmap):
#			model[i] = amps[i]*P[i]
#		return model
#	def calc_dmodel_num(self, x, delta=1e-3):
#		res = np.zeros([len(x),self.nmap,self.npix],self.dtype)
#		for i in range(len(x)):
#			x1 = x.copy(); x1[i] -= delta
#			y1 = self.calc_model(x1)
#			x2 = x.copy(); x2[i] += delta
#			y2 = self.calc_model(x2)
#			res[i] = (y2-y1)/(2*delta)
#		return res
#	def calc_dmodel(self, x):
#		"""Calculate the derivative of the model with respect to all the parameters.
#		This will result in nmap*nparam maps, but the maps are tiny, so this should be fine."""
#		pos, amp = x[:2], x[2:]
#		dmodel = np.zeros([self.nparam, self.nmap, self.npix], self.dtype)
#		# First get the derivative by position
#		for i in range(2):
#			dP = self.calc_P(x, pos_deriv=i)
#			for gi, g in enumerate(self.groups):
#				dmodel[i,gi] = amp[g]*dP[gi]
#		# Then get the derivative by amplitude
#		x_noamp     = x.copy()
#		x_noamp[2:] = 1.0
#		unit_model  = self.calc_model(x_noamp)
#		for gi, g in enumerate(self.groups):
#			dmodel[2+g,gi] = unit_model[gi]
#		return dmodel
#	def calc_Q(self, x, pos_deriv=None):
#		# Use periodic shifting to avoid pixel-border derivative problems
#		pos_mat = fft.shift(self.pos_base, x[:2], deriv=pos_deriv).reshape(self.npix)
#		return [pos_mat]*self.nmap
#	def calc_P(self, x, pos_deriv=None):
#		"""Returns the matrix P that takes us from our full amplitudes
#		to the full model. While P is logically [nmap*npix,nmap], the amplitudes do not
#		mix, so it is enough to return the [nmap,npix] non-zero entries.
#		P_full[map1*pix,map2] = P_small[map2,pix]*delta(map1,map2).
#		"""
#		return self.get_cache("P",
#				np.concatenate([x[:self.aoff],[-1 if pos_deriv is None else pos_deriv]]),
#				lambda: np.array([self.B[i].dot(Q) for i,Q in enumerate(
#					self.calc_Q(x, pos_deriv=pos_deriv))]))
#	def mul_iNtot(self, m):
#		"""Ntot" = N" - N"Bb(S" + b'B'N"Bb)"b'B'N" = N" - N"Bb icore b'BN"""
#		iNm   = np.zeros([self.nmap, self.npix], self.dtype)
#		cbBiN = np.zeros(self.npix, self.dtype)
#		for i in range(self.nmap):
#			iNm[i] = self.iN[i].dot(m[i])
#			cbBiN  += self.B[i].dot(iNm[i])
#		cbBiN = self.icore.dot(cbBiN)
#		for i in range(self.nmap):
#			iNm[i] -= self.iN[i].dot(self.B[i].dot(cbBiN))
#		return iNm
#	def get_cache(self, key, x, f):
#		if key not in self.cache or not np.allclose(x, self.cache[key][0], rtol=1e-14, atol=0):
#			self.cache[key] = [np.array(x), np.array(f())]
#		return self.cache[key][1].copy()
#	def format_sample(self, x):
#		return "%8.3f %8.3f" % tuple(x[:2]) + " %8.3f"*(len(x)-2)%tuple(x[2:]/1e3)
#	def maximize(self, x0=None, verbose=False):
#		"""Find the maximum likelihood point, along with a fisher error estimate."""
#		if x0 is None:
#			x0 = self.calc_initial_value()
#		self.n  = 0
#		def f(x):
#			self.n += 1
#			t1 = time.time()
#			p = self.calc_log_posterior(x)
#			t2 = time.time()
#			if verbose:
#				print "%3d %5.2f %9.3f %s" % (self.n, t2-t1, p, self.format_sample(x))
#				sys.stdout.flush()
#			return p
#		x, logP, dlogP, ihess, nf, ng, w = optimize.fmin_bfgs(f, x0, self.calc_dlog_posterior, disp=False, full_output=True)
#		# The returned inverse hessian is not very reliable. Use
#		# numerical derivative instead
#		ddlogP = self.calc_ddlog_posterior_num(x)
#		x_cov  = np.linalg.inv(ddlogP)
#
#		# Get the full amps too
#		iA, arhs = self.calc_amp_eqsys(x)
#		A = utils.eigpow(iA, -1)
#		a = A.dot(arhs)
#		# Estimate the equivalent S/N
#		xtmp = x.copy(); xtmp[self.aoff:] = 0
#		logP_null = self.calc_log_posterior(xtmp)
#		sn = max(2*(logP_null-logP)-self.nparam,0)**0.5
#		# Get the gaussian errors
#		return bunch.Bunch(x=x, x_cov=x_cov, sn=sn, logP=logP, logP_null=logP, afull=a, afull_cov=A)
#
#class SZLikelihood2(PtsrcLikelihood2):
#	def __init__(self, m, iN, B, iS, shape, wcs, freqs, groups=None, rmax=None, smax=None, smin=None):
#		PtsrcLikelihood2.__init__(self, m, iN, B, iS, shape, wcs, groups=groups, rmax=rmax)
#		self.smax   = smax if smax is not None else 10
#		self.smin   = smin if smin is not None else 0.2
#		self.aoff   = 3
#		self.nparam = self.aoff+np.max(self.groups)+1
#		self.freqs  = freqs
#		# Needed for sz P evaluation
#		self.pixshape = enmap.pixshape(shape, wcs)/utils.arcmin
#		self.pixshape[1] *= np.cos(enmap.pix2sky(shape, wcs, [shape[-2]/2,shape[-1]/2])[0])
#		self.scale= np.array([1]*self.aoff+[1000]*(self.nparam-self.aoff))
#	def calc_initial_value(self):
#		x0 = np.zeros(self.nparam)
#		x0[2] = 1.0
#		iA, arhs = self.calc_amp_eqsys(x0)
#		iA       = binmat(iA,   self.groups)
#		arhs     = binvec(arhs, self.groups)
#		# We require positive amplitudes
#		x0[3:]   = np.abs(np.linalg.solve(iA, arhs))
#		return x0
#	def calc_log_prior(self, x):
#		r     = (1e-10+np.sum(x[:2]**2))**0.5
#		logp  = soft_prior(r, self.rmax)
#		logp += soft_prior(-x[2], -self.smin) + soft_prior(x[2], self.smax)
#		logp += np.sum(soft_prior(-x[3:], 0))
#		return logp
#	def calc_dlog_prior(self, x):
#		r     = (1e-10+np.sum(x[:2]**2))**0.5
#		dlogp = np.zeros(len(x))
#		dlogp[:2] = x[:2]/r*soft_prior(r, self.rmax, deriv=True)
#		dlogp[2]  = -soft_prior(-x[2], -self.smin, deriv=True) + soft_prior(x[2], self.smax, deriv=True)
#		dlogp[3:] = -soft_prior(-x[3:], 0, deriv=True)
#		return dlogp
#	def calc_Q(self, x, pos_deriv=None, scale_deriv=False):
#		pos, scale = x[:2], max(x[2],1e-2)
#		# Use periodic shifting to avoid pixel-border derivative problems
#		sz_prof  = sz_2d_profile(self.shape, self.pixshape, pos=pos, fwhm=scale,
#				pos_deriv=pos_deriv, scale_deriv=scale_deriv, periodic=True).reshape(-1)
#		cache = {}
#		Q = []
#		for freq in self.freqs:
#			if freq not in cache:
#				cache[freq] = sz_prof * sz_freq_core(freq*1e9)
#			Q.append(cache[freq])
#		return Q
#	def calc_P(self, x, pos_deriv=None, scale_deriv=False):
#		return self.get_cache("P",
#				np.concatenate([x[:self.aoff],[-1 if pos_deriv is None else pos_deriv, scale_deriv]]),
#				lambda: np.array([self.B[i].dot(Q) for i,Q in enumerate(
#					self.calc_Q(x, pos_deriv=pos_deriv, scale_deriv=scale_deriv))]))
#	def calc_dmodel(self, x):
#		"""Calculate the derivative of the model with respect to all the parameters.
#		This will result in nmap*nparam maps, but the maps are tiny, so this should be fine."""
#		pos, scale, amp = x[:2], x[2], x[3:]
#		dmodel = np.zeros([self.nparam, self.nmap, self.npix], self.dtype)
#		# First get the derivative by position
#		for i in range(2):
#			dP = self.calc_P(x, pos_deriv=i)
#			for gi, g in enumerate(self.groups):
#				dmodel[i,gi] = amp[g]*dP[gi]
#		# Then the derivative by scale
#		dP = self.calc_P(x, scale_deriv=True)
#		for gi, g in enumerate(self.groups):
#			dmodel[2,gi] = amp[g]*dP[gi]
#		# Then get the derivative by amplitude
#		x_noamp     = x.copy()
#		x_noamp[3:] = 1.0
#		unit_model  = self.calc_model(x_noamp)
#		for gi, g in enumerate(self.groups):
#			dmodel[3+g,gi] = unit_model[gi]
#		return dmodel
#	def format_sample(self, x):
#		return "%8.3f %8.3f %8.3f" % tuple(x[:3]) + " %8.3f"*(len(x)-3)%tuple(x[3:]/1e3)

# This verison uses both ML amps and derivatives at the same time
class SourceSZFinder3:
	def __init__(self, mapset, signals=["ptsrc","sz"], sz_scales=[0.1,0.25,0.5,1.0,2.0], snmin=4, npass=4, pass_snmin=6, spix=33, mode="auto", ignore_mean=True, nmax=None, model_snmin=5):
		#print "A %8.3f %8.3f" % (memory.current()/1024.**3, memory.max()/1024.**3)
		self.mapset = mapset
		self.scales = sz_scales
		self.snmin  = snmin
		self.npass  = npass
		self.pass_snmin = pass_snmin
		self.signals= signals
		self.spix   = spix
		self.npix   = spix*spix
		# Precompute the matrix building blocks. These are common for all the sources
		self.C = [np.linalg.inv(ps2d_to_mat(1/d.iN.preflat[0],spix).reshape(self.npix,self.npix)) for d in mapset.datasets]
		self.B = [ps2d_to_mat(d.beam_2d,spix).reshape(self.npix,self.npix)             for d in mapset.datasets]
		self.S = ps2d_to_mat(mapset.S,spix).reshape(self.npix, self.npix)
		# Eigenvalues have too large span for standard inverse. Should be safe for C though.
		self.iS = utils.eigpow(self.S, -1)
		self.freqs  = [d.freq for d in mapset.datasets]
		self.nfreq  = len(self.freqs)
		self.nmap   = len(mapset.datasets)
		self.mode   = mode
		self.ignore_mean = ignore_mean
		# This is used for the model subtraction
		self.pixshape = enmap.pixshape(mapset.shape, mapset.wcs)/utils.arcmin
		self.pixshape[1] *= np.cos(enmap.pix2sky(mapset.shape, mapset.wcs, [mapset.shape[-2]//2,mapset.shape[-1]//2])[0])
		# min H level to avoid degenerate matrices
		self.h_tol = 1e-5
		self.h_min = 1e-10
		self.nmax  = nmax
		self.model_snmin = model_snmin
		#print "B %8.3f %8.3f" % (memory.current()/1024.**3, memory.max()/1024.**3)
	def analyze(self, npass=None, verbosity=0):
		"""Loop through all analysis passes, returning a final bunch(catalogue, snmaps, model).
		The catalogue will be the union of all the individual stage catalogues, and the model
		will be the sums. The snmap returned will be the initial SNmap. If more fine grained
		information is needed, use the multi_pass iterator."""
		cats, snmapss, models = [], [], []
		for info in self.multi_pass(npass=npass, verbosity=verbosity):
			cats.append(info.catalogue)
			snmapss.append(info.snmaps)
			models.append(info.model)
		catalogue = np.concatenate(cats)
		catalogue = np.rec.array(catalogue[np.argsort(catalogue["sn"])[::-1]])
		snmaps    = snmapss[0]
		snresid   = snmapss[-1]
		model     = enmap.samewcs(np.sum(models,0),models[0])
		return bunch.Bunch(catalogue=catalogue, snmaps=snmaps, snresid=snresid, model=model)
	def multi_pass(self, npass=None, verbosity=0, nmax=None):
		"""Iterator that repeatedly look for sources and clusters, subtract the mean model from the maps,
		and look again. This is be able to find objects close to other, strong objects. Yields a
		bunch(catalogue, snmaps, model) each time."""
		if npass is None: npass = self.npass
		others = None
		for it in range(npass):
			if verbosity >= 1: print("Pass %d" % (it+1))
			# We gradually restrict our edge as we iterate to reduce the effect of ringing
			# from objects that are just ourside our edge, and hence can't be properly subtracted
			cands, snmaps = self.find_candidates(self.snmin, maps=True, verbosity=verbosity, others=others, edge=self.mapset.apod_edge*it)
			others        = np.rec.array(np.concatenate([others,cands])) if others is not None else cands
			info          = self.measure_candidates(cands, verbosity=verbosity)
			info.snmaps   = snmaps
			self.subtract_model(info.model_full)
			info.i = it
			yield info
			# Stop iterating once we have found everything
			if np.sum(cands.sn > self.pass_snmin) == 0: break
	def subtract_model(self, model):
		"""Subtract a model (a map per dataset) from our mapset. This modifies the
		mapset that was used to build this object. The same model is used across the
		maps in a split."""
		for i, d in enumerate(self.mapset.datasets):
			for split in d.splits:
				split.data.map.preflat[0] -= model[i]
	def measure_candidates(self, cands, verbosity=0):
		"""Performs a single pass of the full search. Returns a catalogue of statistics
		in the form of a numpy structured array with the fields
		"""
		model       = enmap.zeros((self.nmap,)+self.mapset.shape[-2:], self.mapset.wcs, self.mapset.dtype)
		model_full  = model*0
		# Set up the output source info array
		cattype = self.get_catalogue_format(self.nmap)
		cat = np.recarray(len(cands), cattype)
		t0 = time.time()
		# Evaluate each candidate
		for ci, cand in enumerate(cands):
			#print "cancidate", ci, cand
			ipix  = utils.nint(cand.pix)
			t1    = time.time()
			lik   = self.get_likelihood(ipix, cand.type)
			t2    = time.time()
			# First find the ML-point, which will be our parameter estimate
			ml    = lik.maximize(verbose = verbosity>=3)
			# Then sample the likelihood to get an error estimate. Fall back to
			# full likelihood exploration if the fisher matrix estimate fails
			stats = lik.fisher(ml.x)
			if np.any(np.linalg.eigh(stats.x_cov)[0] <= 0):
				stats = lik.explore(ml.x, verbose=verbosity >=3)
			t3    = time.time()
			# Build ML model
			if    cand.type == "sz":
				profile_shape = sz_map_profile(self.mapset.shape[-2:], self.mapset.wcs, fwhm=ml.x[2])
				profile_amps  = [sz_freq_core(freq*1e9) for freq in self.freqs]
			elif  cand.type == "ptsrc":
				profile_shape = model[0]*0
				profile_shape[0,0] = 1
				profile_amps  = [1 for freq in self.freqs]
			else: raise ValueError("Unknown object type '%s'" % cand.type)
			profile_shape = fft.shift(profile_shape, cand.pix)
			for di, d in enumerate(self.mapset.datasets):
				profile    = map_ifft(d.beam_2d*map_fft(profile_shape))*profile_amps[di]
				model_full[di] += ml.a.val[lik.groups[di]]*profile
				if ml.sn > self.model_snmin:
					model[di] += ml.a.val[lik.groups[di]]*profile
			# Populate catalogue
			c = cat[ci]
			# Spatial parameters
			c.type = cand.type
			c.pos  = enmap.pix2sky(self.mapset.shape, self.mapset.wcs, ipix+ml.x[:2])[::-1]/utils.degree # radec
			c.dpos = (np.diag(stats.x_cov)[:2]**0.5*enmap.pixshape(self.mapset.shape, self.mapset.wcs))[::-1]/utils.degree
			c.pos0 = cand.pos[::-1]/utils.degree
			if cand.type == "sz":
				c.fwhm  = ml.x[2]
				c.dfwhm = stats.x_cov[2,2]**0.5
			else: c.fwhm, c.dfwhm = 0, 0
			# The internal amplitude variables are "amplitude a single-pixel Kronecker delta
			# needs to have to get the right model after smoothing with the intrinisic profile
			# and beam". For point sources, this quantity is closely related to the flux.
			# The flux is the area integral of the intensity across the beam, which should be
			# the same as the area integral of our amplitude across its pixel. So
			# flux = amp * pix_area. Except amp is in uK CMB temperature increment, while we
			# want Jy.
			#
			# A blackbody has intensity I = 2hf**3/c**2/(exp(hf/kT)-1) = V/(exp(x)-1)
			# with V = 2hf**3/c**2, x = hf/kT.
			# dI/dx = -V/(exp(x)-1)**2 * exp(x)
			# dI/dT = dI/dx * dx/dT
			#       = 2hf**3/c**2/(exp(x)-1)**2*exp(x) * hf/k / T**2
			#       = 2*h**2*f**4/c**2/k/T**2 * exp(x)/(exp(x)-1)
			#       = 2*x**4 * (h**-2*f**0/c**2*k**3*T**2) * exp(x)/(exp(x)-1)
			#       = 2*x**4 * k**3*T**2/(h**2*c**2) * exp(x)/(exp(x)-1)
			# With this, we get
			# flux = amp * pix_area * dI/dT * uK/K * Jy/(W/m^2/Hz)
			#
			# Aside from the flux, it is also useful to have the peak beam amplitude in uK

			# Overall strength
			c.sn   = ml.sn
			c.sn0  = cand.sn
			iAtot  = np.sum(ml.a.icov)
			c.amp  = np.sum(ml.a.rhs)/iAtot
			c.damp = iAtot**-0.5
			c.amps = ml.a_full.val
			c.damps= np.diag(ml.a_full.cov)**0.5
			# misc
			c.npix = cand.npix
			t4 = time.time()
			if verbosity >= 2:
				print("%3d %4.1f %4.1f %s" % (ci+1, t2-t1, t3-t2, format_catalogue(c)),end=" ")
				sys.stdout.flush()
		t5 = time.time()
		if verbosity >= 1:
			print("Measured %2d objects in %5.1f s" % (len(cands), t5-t0))
		# And return lots of useful stuff
		res = bunch.Bunch(catalogue = cat, model = model, model_full=model_full)
		return res
	def get_likelihood(self, pix, type, scale=0.5, mode=None):
		"""Return an object that can be used to evaluate the likelihood for a source
		near the given position, of the given type (ptsrc or sz). scale is
		an initial guess at the sz length scale."""
		ipix = utils.nint(pix)
		# Geometry of this slice
		cy, cx = ipix - self.spix//2
		shape, wcs = enmap.slice_geometry(self.mapset.shape[-2:], self.mapset.wcs,
				(slice(cy,cy+self.spix),slice(cx,cx+self.spix)))
		# 1. Build thumbs for each dataset
		rhs, iN = [], []
		for di, d in enumerate(self.mapset.datasets):
			dset_rhs  = np.zeros(self.npix)
			dset_iN   = np.zeros([self.npix, self.npix])
			for si, s in enumerate(d.splits):
				split_m  = np.asarray(extract_thumb(s.data.map.preflat[0], ipix, self.spix).reshape(-1))
				split_H  = np.asarray(extract_thumb(s.data.H, ipix, self.spix).reshape(-1))
				split_H  = np.maximum(split_H, max(self.h_min,np.max(split_H)*self.h_tol))
				split_iN = np.asarray(split_H[:,None]*self.C[di]*split_H[None,:])
				if self.ignore_mean:
					# Make ourselves (almost) insensitive to the mean. We don't fully remove it
					# to avoid zero eigenvalues
					mvec = np.full(self.npix, 1.0/self.npix, split_iN.dtype)
					split_iN = project_out(split_iN, mvec, frac=1-1e-5)
				dset_rhs += split_iN.dot(split_m)
				dset_iN  += split_iN
			rhs.append(dset_rhs)
			iN.append(dset_iN)
		nmap = len(rhs)
		m = [np.linalg.solve(iN[i], rhs[i]) for i in range(nmap)]
		del rhs
		# Set up degree of freedom grouping
		if   mode is None:     mode = self.mode
		if   mode == "auto":   mode = "single" if type == "sz" else "perfreq"
		if   mode == "single":  groups = np.full(nmap, 0, int)
		elif mode == "perfreq": groups = np.unique(self.freqs, return_inverse=True)[1]
		elif mode == "permap":  groups = np.arange(nmap)
		else: raise ValueError("Unknown DOF mode '%s'" % mode)
		# 2. We need to know which
		if   type == "ptsrc":
			return PtsrcLikelihood3(m, iN, self.B, self.iS, shape, wcs, groups=groups)
		elif type == "sz":
			return SZLikelihood3(m, iN, self.B, self.iS, shape, wcs, self.freqs, groups=groups)
		else:
			raise ValueError("Unknown signal type '%s'" % type)
	def find_candidates(self, lim=5.0, maps=False, prune=True, verbosity=0, others=None, edge=0):
		"""Find matched filter point source and sz candidates with S/N of at least lim.
		Returns a single list containing both ptsrc and sz candidates, sorted by S/N. They
		are returned as a recarray with the fields [sn, type, pos[2], pix[2], npix[2]].
		If maps=True, then the S/N maps that were used in the search will returned as a
		second argument [(type,map),(type,map),...]"""
		dtype  = [("sn","f"),("type","S10"),("pos","2f"),("pix","2f"),("npix","i")]
		cands  = []
		snmaps = []
		t1     = time.time()
		filter = SignalFilter(self.mapset)
		rhs    = filter.calc_rhs()
		mu     = filter.calc_mu(rhs, verbose=verbosity >= 3)
		print("find candidates")
		#enmap.write_map("test_mu.fits", map_ifft(enmap.enmap(mu, mu[0].wcs)))
		#1/0
		for name in self.signals:
			submaps = []
			print(name)
			if name == "ptsrc":
				setup_profiles_ptsrc(self.mapset)
				alpha  = filter.calc_alpha(mu)
				dalpha = filter.calc_dalpha_empirical(alpha)
				snmap  = div_nonan(alpha, dalpha)
			elif name == "sz":
				snmap = None
				for si, scale in enumerate(self.scales):
					print(scale)
					setup_profiles_sz(self.mapset, scale)
					print("calc alpha")
					alpha  = filter.calc_alpha(mu)
					print("calc_dalpha")
					dalpha = filter.calc_dalpha_empirical(alpha)
					snmap_1scale = div_nonan(alpha, dalpha)
					if snmap is None: snmap = snmap_1scale
					else: snmap = np.maximum(snmap, snmap_1scale)
					submaps.append(bunch.Bunch(name="%03.1f"%scale, snmap=snmap_1scale))
			else: raise ValueError("Unknown signal type '%s'" % name)
			cand = find_candidates(snmap, lim, edge=edge)
			cand.type  = name
			cands.append(cand)
			snmaps.append((name,snmap))
		cands = np.rec.array(np.concatenate(cands))
		cands = cands[np.argsort(cands.sn)[::-1]]
		if self.nmax is not None:
			cands = cands[:self.nmax]
		if prune:
			cands = prune_candidates(cands, others=others, verbose=verbosity>=2)
		t2 = time.time()
		if verbosity >= 1:
			print("Found %3d candidates in %5.1f s" % (len(cands),t2-t1))
		if maps: return cands, snmaps
		else:    return cands
	@staticmethod
	def get_catalogue_format(nmap):
		Nf = "%df" % nmap
		return [
				("type","S10"),("pos","2f"),("dpos","2f"),("pos0","2f"),("fwhm","f"), ("dfwhm","f"), # spatial parameters
				("sn","f"),("sn0","f"),("amp","f"),("damp","f"),                      # overall strength
				("amps",Nf),("damps",Nf),                                             # individual amplitudes
				("npix","i"),                                                         # misc
			]

class PtsrcLikelihood3:
	def __init__(self, m, iN, B, iS, shape, wcs, groups=None, rmax=None):
		self.nmap  = len(m)
		self.npix  = len(m[0])
		self.shape, self.wcs = shape, wcs
		self.dtype = m[0].dtype
		self.m, self.iN, self.B, self.iS = np.asarray(m), iN, B, iS
		# Compute core = S" + B'N"B and b'B'N"m
		self.core   = iS.copy()
		for i in range(self.nmap):
			self.core  += B[i].T.dot(iN[i].dot(B[i]))
		self.icore  = utils.eigpow(self.core, -1)
		self.iNtotm = self.mul_iNtot(self.m)
		# Set up our position vector
		self.pos_base = np.zeros(shape)
		self.pos_base[tuple([n//2 for n in shape])] = 1
		# Set up the groups of linear parameters that vary together.
		# These take the form of an array mapping nmap -> ngroup
		self.groups = groups if groups is not None else np.arange(self.nmap)
		self.nx   = 2
		self.nlin = np.max(self.groups)+1
		# Our position prior, in pixels
		self.rmax = rmax if rmax is not None else min(*shape)//2
		self.scale= np.array([1]*self.nx)
		# Optimization
		self.cache = {}
	@property
	def nparam(self): return self.nx + self.nlin
	# These explore the posterior with respect to the nonlinear parameters x
	def calc_log_posterior(self, x):
		"""Compute the minus log-posterior distribution. The log-likelihood part of this is,
		ignoring constant terms mlogL = 0.5*(d-m)'Ntot"(d-m) ~ -0.5*ahat'A"ahat = -0.5*arhs'A arhs.
		This should be evaluated after grouping in order to enforce our group prior.
		"""
		iA_full, arhs_full = self.calc_amp_eqsys(x)
		A_full   = utils.eigpow(iA_full, -1)
		ahat_full= A_full.dot(arhs_full)
		iA, arhs = binmat(iA_full, self.groups), binvec(arhs_full, self.groups)
		A        = utils.eigpow(iA, -1)
		ahat     = A.dot(arhs)
		logL  = -0.5*arhs.dot(ahat)
		# Prior
		logL += self.calc_log_prior(x, ahat, A)
		res = bunch.Bunch(
				x      = x,
				logL   = logL,
				a      = bunch.Bunch(val = ahat, cov = A, rhs=arhs, icov=iA),
				a_full = bunch.Bunch(val = ahat_full, cov=A_full, rhs=arhs_full, icov=iA_full)
			)
		return res
	def calc_log_prior(self, x, ahat, A):
		r     = (1e-10+np.sum(x[:2]**2))**0.5
		logp  = -log_prob_gauss_positive(ahat, A)
		logp += soft_prior(r, self.rmax)
		# Why was this one here?
		#logp += np.sum(soft_prior(-x[2:], 0))
		return logp
	def calc_initial_value(self):
		return np.zeros(self.nx, self.dtype)
	def calc_amp_eqsys(self, x):
		"""Compute the left and right hand side of the conditional amplitude
		distribution, returning iA, arhs.
		iA   = P'N"P, arhs = P'N"d, ahat = iA"arhs
		"""
		P    = self.calc_P(x)
		iNP  = self.get_cache("iNP", x, lambda: np.array([self.iN[i].dot(P[i]) for i in range(self.nmap)]))
		PNP  = np.zeros([self.nmap, self.nmap], self.dtype)
		PNB  = np.zeros([self.nmap, self.npix], self.dtype)
		# Everything is block-diagonal, except core, which we have already handled
		for i in range(self.nmap):
			PNP[i,i] = P[i].dot(iNP[i])
			PNB[i]   = self.B[i].dot(iNP[i]) # B and iN are symmetric
		iA    = PNP - PNB.dot(self.icore.dot(PNB.T))
		arhs  = np.sum(P*self.iNtotm,1)
		return iA, arhs
	def calc_Q(self, x, deriv=None):
		# Use periodic shifting to avoid pixel-border derivative problems
		pos_mat = fft.shift(self.pos_base, x, deriv=deriv).reshape(self.npix)
		return [pos_mat]*self.nmap
	def calc_P(self, x, deriv=None):
		"""Returns the matrix P that takes us from our full amplitudes
		to the full model. While P is logically [nmap*npix,nmap], the amplitudes do not
		mix, so it is enough to return the [nmap,npix] non-zero entries.
		P_full[map1*pix,map2] = P_small[map2,pix]*delta(map1,map2).
		"""
		return self.get_cache("P",
				np.concatenate([x,[-1 if deriv is None else deriv]]),
				lambda: np.array([self.B[i].dot(Q) for i,Q in enumerate(
					self.calc_Q(x, deriv=deriv))]))
	def mul_iNtot(self, m):
		"""Ntot" = N" - N"Bb(S" + b'B'N"Bb)"b'B'N" = N" - N"Bb icore b'BN"""
		iNm   = np.zeros([self.nmap, self.npix], self.dtype)
		cbBiN = np.zeros(self.npix, self.dtype)
		for i in range(self.nmap):
			iNm[i] = self.iN[i].dot(m[i])
			cbBiN  += self.B[i].dot(iNm[i])
		cbBiN = self.icore.dot(cbBiN)
		for i in range(self.nmap):
			iNm[i] -= self.iN[i].dot(self.B[i].dot(cbBiN))
		return iNm
	def get_cache(self, key, x, f):
		if key not in self.cache or not np.allclose(x, self.cache[key][0], rtol=1e-14, atol=0):
			self.cache[key] = [np.array(x), np.array(f())]
		return self.cache[key][1].copy()
	def maximize(self, x0=None, verbose=False):
		"""Find the maximum likelihood point."""
		if x0 is None:
			x0 = self.calc_initial_value()
		self.n  = 0
		def f(x):
			self.n += 1
			t1 = time.time()
			info = self.calc_log_posterior(x)
			t2 = time.time()
			if verbose:
				print("%3d %5.2f %9.3f %s" % (self.n, t2-t1, info.logL, self.format_sample(info)))
				sys.stdout.flush()
			return info.logL
		x, logP, _, nit, nfun, warn = optimize.fmin_powell(f, x0, disp=False, full_output=True)
		# Get the full amps
		res    = self.calc_log_posterior(x)
		res.sn = np.max(res.a.val.dot(res.a.icov.dot(res.a.val))-self.nparam,0)**0.5
		return res
	def set_up_walkers(self, x0, nwalker):
		# Set up the initial walkers
		init_dx = self.scale*0.01
		points, vals = [], []
		# This ensures that all the walkers are valid
		for i in range(10000):
			x = x0 + np.random.standard_normal(self.nx)*init_dx
			info = self.calc_log_posterior(x)
			if np.isfinite(info.logL):
				points.append(x)
				vals.append(info)
			if len(points) >= nwalker:
				break
		return np.array(points), vals
	def explore(self, x0=None, nsamp=100, fburn=0.5, fwalker=1.0, stepscale=2.0, verbose=False):
		# Sample the likelihood using metropolis, and gather statistics.
		# For the position this is simple, but for the amplitudes each
		# sample is a distribution. To get the mean and cov of this,
		# we can imagine sampling a bunch of amps for each step.
		# <a> = mean_{bunch,samp} a_{bunch,samp} = mean_bunch mean_samp a_{bunch,samp} = mean(a_ml)
		# cov(a) = <aa'> = mean_bunch mean_samp (a_ml_bunch + da_bunch - mean_ml)*(...)'
		# cov(a_ml) + mean(A)
		# To keep thing simple, we will not measure the pos-amp cross terms
		# We will sample using emcee, to avoid having to worry about rescaling the step size
		if x0 is None: x0 = self.x0
		nburn   = utils.nint(nsamp*fburn)
		# Set up the initial walkers
		nwalker = utils.nint((self.nx+1)*fwalker)
		points, vals = self.set_up_walkers(x0, nwalker)
		# Set up our output statistics
		# Nonlinear parameters
		mean_x  = np.zeros(self.nx)
		mean_xx = np.zeros([self.nx,self.nx])
		# Main amplitudes
		mean_a  = np.zeros(self.nlin)
		mean_aa = np.zeros([self.nlin, self.nlin])
		mean_A  = np.zeros([self.nlin, self.nlin])
		# Full amplitudes
		mean_a_full  = np.zeros(self.nmap)
		mean_aa_full = np.zeros([self.nmap, self.nmap])
		mean_A_full  = np.zeros([self.nmap, self.nmap])
		nsum = 0
		# Loop over samples
		for si in range(-nburn, nsamp):
			next_points = points.copy()
			next_vals   = list(vals)
			# Try making a step with each walker
			for wi in range(nwalker):
				oi = np.random.randint(nwalker-1)
				if oi == wi: oi += 1
				stretch  = draw_emcee_stretch(stepscale)
				cand_pos = points[oi] + stretch*(points[wi]-points[oi])
				cand_val = self.calc_log_posterior(cand_pos)
				p_accept = stepscale**(self.nx-1)*np.exp(vals[wi].logL - cand_val.logL)
				r = np.random.uniform(0,1)
				if r < p_accept:
					next_points[wi] = cand_pos
					next_vals[wi]   = cand_val
				x, v = next_points[wi], next_vals[wi]
				if verbose:
					print("%3d %d %s" % (si, wi, self.format_sample(v)))
					sys.stdout.flush()
				# Accumulate statistics if we're done with burnin
				if si >= 0:
					mean_x  += x
					mean_xx += x[:,None]*x[None,:]
					mean_a  += v.a.val
					mean_aa += v.a.val[:,None]*v.a.val[None,:]
					mean_A  += v.a.cov
					mean_a_full  += v.a_full.val
					mean_aa_full += v.a_full.val[:,None]*v.a_full.val[None,:]
					mean_A_full  += v.a_full.cov
					nsum += 1
			# Done with all walkers. Update current state
			points = next_points
			vals   = next_vals
	
		arrs = [mean_x, mean_xx, mean_a, mean_aa, mean_A, mean_a_full, mean_aa_full, mean_A_full]
		for arr in arrs: arr /= nsum

		res = bunch.Bunch(
				x = mean_x, x_cov = mean_xx - mean_x[:,None]*mean_x[None,:],
				a = bunch.Bunch(
					val = mean_a,
					cov = mean_aa - mean_a[:,None]*mean_a[None,:] + mean_A),
				a_full = bunch.Bunch(
					val = mean_a_full,
					cov = mean_aa_full - mean_a_full[:,None]*mean_a_full[None,:] + mean_A_full),
			)
		return res
	def fisher(self, x_ml, nper=3, step=1e-3):
		"""Compute fisher errors around x_ml, whichi should be the maximum-likelihood point"""
		t1 = time.time()
		res    = self.calc_log_posterior(x_ml)
		samp_x = x_ml + ((np.mgrid[(slice(0,nper),)*self.nx]-(nper-1)/2.0)*step).reshape(self.nx,-1).T
		samps  = [self.calc_log_posterior(x) for x in samp_x]
		samp_y = np.array([samp.logL for samp in samps])
		t2 = time.time()
		# We model the loglik as a quadratic form in dx. This has nx**2 (4 or 9) degrees of freedom,
		# which is fine since we have nper**nx (16 or 64) data points
		# logP = off + 0.5*(x-x0)'icov(x-x0)
		def zip(icov, x0, off): return np.concatenate([icov[np.triu_indices(len(icov))], [off]])
		def unzip(x):
			inds = np.triu_indices(self.nx)
			ntri = len(inds[0])
			icov = np.zeros([self.nx, self.nx], self.dtype)
			icov[inds] = x[:ntri]
			icov += np.tril(icov.T, 1)
			x0  = x_ml*0
			off = x[ntri]
			return icov, x0+x_ml, off
		def f(x):
			icov, x0, off = unzip(x)
			dx    = samp_x - x0
			model = np.sum(np.einsum("...i,ij->...j", dx, icov)*dx,1) + off
			resid = samp_y - model
			chisq = np.sum(resid**2)
			return chisq
		x0 = zip(np.diag(self.scale)*1e-3, x_ml, res.logL)
		x  = optimize.fmin_powell(f, x0, disp=False)
		icov, x0, off = unzip(x)
		# This gives us the nonlinear part. What about the linear amplitudes?
		# Just return ML for now
		res.x = x0
		res.x_cov = utils.eigpow(icov, -1)
		return res
	def format_sample(self, v):
		return " %8.3f"*len(v.x) % tuple(v.x) + " %8.3f"*len(v.a.val) % tuple(v.a.val/1e3)

class SZLikelihood3(PtsrcLikelihood3):
	def __init__(self, m, iN, B, iS, shape, wcs, freqs, groups=None, rmax=None, smin=None, smax=None):
		PtsrcLikelihood3.__init__(self, m, iN, B, iS, shape, wcs, groups=groups, rmax=rmax)
		self.freqs = freqs
		self.nx    = 3
		self.scale = np.array([1]*self.nx)
		self.smax  = smax if smax is not None else 10
		self.smin  = smin if smin is not None else 0.2
		# Needed for sz P evaluation
		self.pixshape = enmap.pixshape(shape, wcs)/utils.arcmin
		self.pixshape[1] *= np.cos(enmap.pix2sky(shape, wcs, [shape[-2]//2,shape[-1]//2])[0])
	def calc_initial_value(self):
		return np.array([0.0,0.0,1.0])
	def calc_log_prior(self, x, ahat, A):
		r     = (1e-10+np.sum(x[:2]**2))**0.5
		logp  = -log_prob_gauss_positive(ahat, A)
		logp += soft_prior(r, self.rmax)
		logp += soft_prior(-x[2], -self.smin) + soft_prior(x[2], self.smax)
		logp += np.sum(soft_prior(-x[2:], 0))
		return logp
	def calc_Q(self, x, deriv=None):
		pos, scale = x[:2], max(x[2],1e-2)
		# Use periodic shifting to avoid pixel-border derivative problems
		pos_deriv, scale_deriv = None, False
		if deriv is not None and deriv < 2:  pos_deriv = deriv
		if deriv is not None and deriv == 2: scale_deriv = True
		sz_prof  = sz_2d_profile(self.shape, self.pixshape, pos=pos, fwhm=scale,
				pos_deriv=pos_deriv, scale_deriv=scale_deriv, periodic=True).reshape(-1)
		cache = {}
		Q = []
		for freq in self.freqs:
			if freq not in cache:
				cache[freq] = sz_prof * sz_freq_core(freq*1e9)
			Q.append(cache[freq])
		return Q

#class PtsrcLikelihood3:
#	def __init__(self, m, iN, B, iS, shape, wcs, groups=None, rmax=None):
#		self.nmap  = len(m)
#		self.npix  = len(m[0])
#		self.shape, self.wcs = shape, wcs
#		self.dtype = m[0].dtype
#		self.m, self.iN, self.B, self.iS = np.asarray(m), iN, B, iS
#		# Compute core = S" + B'N"B and b'B'N"m
#		self.core   = iS.copy()
#		for i in range(self.nmap):
#			self.core  += B[i].T.dot(iN[i].dot(B[i]))
#		self.icore  = utils.eigpow(self.core, -1)
#		self.iNtotm = self.mul_iNtot(self.m)
#		# Set up our position vector
#		self.pos_base = np.zeros(shape)
#		self.pos_base[tuple([n//2 for n in shape])] = 1
#		# Set up the groups of linear parameters that vary together.
#		# These take the form of an array mapping nmap -> ngroup
#		self.groups = groups if groups is not None else np.arange(self.nmap)
#		self.nx   = 2
#		self.nlin = np.max(self.groups)+1
#		# Our position prior, in pixels
#		self.rmax = rmax if rmax is not None else min(*shape)/2
#		self.scale= np.array([1]*self.nx+[1000]*(self.nlin))
#		# Optimization
#		self.cache = {}
#	@property
#	def nparam(self): return self.nx + self.nlin
#	# These explore the posterior with respect to the nonlinear parameters x
#	def calc_log_posterior(self, x, return_info=False):
#		"""Compute the minus log-posterior distribution. The log-likelihood part of this is,
#		ignoring constant terms mlogL = 0.5*(d-m)'Ntot"(d-m) ~ -0.5*ahat'A"ahat = -0.5*arhs'A arhs.
#		This should be evaluated after grouping in order to enforce our group prior.
#		"""
#		iA, arhs = self.calc_amp_eqsys(x)
#		iA, arhs = binmat(iA, self.groups), binvec(arhs, self.groups)
#		A        = utils.eigpow(iA, -1)
#		ahat     = A.dot(arhs)
#		logL  = -0.5*arhs.dot(ahat)
#		# Amplitude prior
#		logL += -log_prob_gauss_positive(ahat, A)
#		# Other priors
#		logL += self.calc_log_prior(x)
#		if not return_info: return logL
#		else: return logL, bunch.Bunch(iA=iA, arhs=arhs, ahat=ahat)
#	def calc_dlog_posterior(self, x):
#		# We need d(arhs' A arhs) = 2*darhs A arhs - arhs' A diA A arhs = 2*darhs'ahat - ahat diA ahat
#		# darhs ahat + sym + ahat diA ahat
#		iA,  arhs  = self.calc_amp_eqsys(x)
#		diA, darhs = self.calc_damp_eqsys(x)
#		iA, arhs = binmat(iA, self.groups), binvec(arhs, self.groups)
#		diA   = np.array([binmat(diA[c],   self.groups) for c in range(self.nx)])
#		darhs = np.array([binvec(darhs[c], self.groups) for c in range(self.nx)])
#		try: ahat = np.linalg.solve(iA, arhs)
#		except np.linalg.LinAlgError: ahat = arhs*0
#		dlogL = np.zeros(self.nx, self.dtype)
#		for c in range(self.nx):
#			dlogL[c] = -0.5*(2*ahat.dot(darhs[c]) - ahat.dot(diA[c].dot(ahat)))
#		# Amplitude prior: dlogp/dx = dlogp/da*da/dx + dlogp/dA*dA/dx
#		# The latter is hard to evaluate analytically, since we end up needing
#		# the derivative of an eigenvalue decomposition
#
#		dlogL += self.calc_dlog_prior(x)
#		return dlogL
#	def calc_dlog_posterior_num(self, x, delta=1e-4):
#		res = np.zeros(len(x))
#		for i in range(len(x)):
#			x1 = x.copy(); x1[i] -= delta
#			y1 = self.calc_log_posterior(x1)
#			x2 = x.copy(); x2[i] += delta
#			y2 = self.calc_log_posterior(x2)
#			res[i] = (y2-y1)/(2*delta)
#		return res
#	def calc_ddlog_posterior_num(self, x, delta=1e-6):
#		res = np.zeros([len(x),len(x)])
#		for i in range(len(x)):
#			d  = delta*self.scale[i]
#			x1 = x.copy(); x1[i] -= d
#			y1 = self.calc_dlog_posterior(x1)
#			x2 = x.copy(); x2[i] += d
#			y2 = self.calc_dlog_posterior(x2)
#			res[i] = (y2-y1)/(2*d)
#		res = 0.5*(res+res.T) # symmetrize
#		return res
#	# We have multiple priors.
#	# 1. The bounds prior, which limits r etc. to have sensible values using
#	#    a soft cutoff.
#	# 2. The amplitude positivity prior, which is based on error functions
#	# 3. The source distribution prior, which will be a power law that prefers weak sources
#	# 4. The look elsewhere prior?
#	#
#	# Given our beam size we have Nn effective noise observations in an area A.
#	# Expected number of observations with amplitude b is Nb(b) = Nn*norm(b).
#	# Expected number of noise-free observations of true signal a in area a
#	# is Ns*powlaw(a). Expected number of noisy observations of amplitude b
#	# is Ns(b) = Ns*int powlaw(b-n)*norm(n) dn.
#	# Probability of being real is P(real|b) = Ns(b)/(Ns(b)+Nn(b)).
#	# And probability of having amplitude a if real is powlaw(a)*norm(b-a)
#	# This combines the noise term with the prior dietribution.
#	#
#	# When deriving the above I assumed that everything was in S/N units,
#	# which is inconvenient since the amplitude prior is in real amplitude.
#	# but we know our noise properties in terms of amplitude units from
#	# iA, arhs, so all of the above can be expressed in physical units instead.
#	def calc_log_prior(self, x):
#		r     = (1e-10+np.sum(x[:2]**2))**0.5
#		logp  = soft_prior(r, self.rmax)
#		logp += np.sum(soft_prior(-x[2:], 0))
#		return logp
#	def calc_dlog_prior(self, x):
#		r     = (1e-10+np.sum(x[:2]**2))**0.5
#		dlogp = np.zeros(len(x))
#		dlogp[:2] = x[:2]/r*soft_prior(r, self.rmax, deriv=True)
#		dlogp[2:] = -soft_prior(-x[2:], 0, deriv=True)
#		return dlogp
#	def calc_initial_value(self):
#		return np.zeros(2, self.dtype)
#	def calc_amp_eqsys(self, x):
#		"""Compute the left and right hand side of the conditional amplitude
#		distribution, returning iA, arhs.
#		iA   = P'N"P, arhs = P'N"d, ahat = iA"arhs
#		"""
#		P    = self.calc_P(x)
#		iNP  = self.get_cache("iNP", x, lambda: np.array([self.iN[i].dot(P[i]) for i in range(self.nmap)]))
#		PNP  = np.zeros([self.nmap, self.nmap], self.dtype)
#		PNB  = np.zeros([self.nmap, self.npix], self.dtype)
#		# Everything is block-diagonal, except core, which we have already handled
#		for i in range(self.nmap):
#			PNP[i,i] = P[i].dot(iNP[i])
#			PNB[i]   = self.B[i].dot(iNP[i]) # B and iN are symmetric
#		iA    = PNP - PNB.dot(self.icore.dot(PNB.T))
#		arhs  = np.sum(P*self.iNtotm,1)
#		return iA, arhs
#	def calc_damp_eqsys(self, x):
#		"""Compute what we need to get the derivative of ahat with respect to x.
#		da/dx = iA"*diA*iA" * arhs + iA" * darhs
#		darhs = dP' N" d
#		diA   = dP' N" P + P' N" dP"""
#		P    = self.calc_P(x)
#		iNP  = self.get_cache("iNP", x, lambda: np.array([self.iN[i].dot(P[i]) for i in range(self.nmap)]))
#		diA  = np.zeros([self.nx, self.nmap, self.nmap], self.dtype)
#		darhs= np.zeros([self.nx, self.nmap], self.dtype)
#		for c in range(self.nx):
#			dP   = self.calc_P(x, deriv=c)
#			dPNd = np.zeros([self.nmap, self.npix], self.dtype)
#			dPNP = np.zeros([self.nmap, self.nmap], self.dtype)
#			dPNB = np.zeros([self.nmap, self.npix], self.dtype)
#			PNB  = np.zeros([self.nmap, self.npix], self.dtype)
#			for i in range(self.nmap):
#				dPNP[i,i]  = dP[i].dot(iNP[i])
#				PNB[i]     = self.B[i].dot(iNP[i])
#				dPNB[i]    = self.B[i].dot(self.iN[i].dot(dP[i]))
#			diA[c]   = dPNP - dPNB.dot(self.icore.dot(PNB.T))
#			diA[c]  += diA[c].T
#			darhs[c] = dP.dot(self.iNtotm)
#		return diA, darhs
#	def calc_model(self, x):
#		amps = x[self.aoff:][self.groups]
#		P    = self.calc_P(x)
#		model= np.zeros([self.nmap, self.npix], self.dtype)
#		for i in range(self.nmap):
#			model[i] = amps[i]*P[i]
#		return model
#	def calc_dmodel(self, x):
#		"""Calculate the derivative of the model with respect to all the parameters.
#		This will result in nmap*nparam maps, but the maps are tiny, so this should be fine."""
#		pos, amp = x[:2], x[2:]
#		dmodel = np.zeros([self.nparam, self.nmap, self.npix], self.dtype)
#		# First get the derivative by position
#		for i in range(2):
#			dP = self.calc_P(x, pos_deriv=i)
#			for gi, g in enumerate(self.groups):
#				dmodel[i,gi] = amp[g]*dP[gi]
#		# Then get the derivative by amplitude
#		x_noamp     = x.copy()
#		x_noamp[2:] = 1.0
#		unit_model  = self.calc_model(x_noamp)
#		for gi, g in enumerate(self.groups):
#			dmodel[2+g,gi] = unit_model[gi]
#		return dmodel
#	def calc_dmodel_num(self, x, delta=1e-3):
#		res = np.zeros([len(x),self.nmap,self.npix],self.dtype)
#		for i in range(len(x)):
#			x1 = x.copy(); x1[i] -= delta
#			y1 = self.calc_model(x1)
#			x2 = x.copy(); x2[i] += delta
#			y2 = self.calc_model(x2)
#			res[i] = (y2-y1)/(2*delta)
#		return res
#	def calc_Q(self, x, deriv=None):
#		# Use periodic shifting to avoid pixel-border derivative problems
#		pos_mat = fft.shift(self.pos_base, x, deriv=deriv).reshape(self.npix)
#		return [pos_mat]*self.nmap
#	def calc_P(self, x, deriv=None):
#		"""Returns the matrix P that takes us from our full amplitudes
#		to the full model. While P is logically [nmap*npix,nmap], the amplitudes do not
#		mix, so it is enough to return the [nmap,npix] non-zero entries.
#		P_full[map1*pix,map2] = P_small[map2,pix]*delta(map1,map2).
#		"""
#		return self.get_cache("P",
#				np.concatenate([x,[-1 if deriv is None else deriv]]),
#				lambda: np.array([self.B[i].dot(Q) for i,Q in enumerate(
#					self.calc_Q(x, deriv=deriv))]))
#	def mul_iNtot(self, m):
#		"""Ntot" = N" - N"Bb(S" + b'B'N"Bb)"b'B'N" = N" - N"Bb icore b'BN"""
#		iNm   = np.zeros([self.nmap, self.npix], self.dtype)
#		cbBiN = np.zeros(self.npix, self.dtype)
#		for i in range(self.nmap):
#			iNm[i] = self.iN[i].dot(m[i])
#			cbBiN  += self.B[i].dot(iNm[i])
#		cbBiN = self.icore.dot(cbBiN)
#		for i in range(self.nmap):
#			iNm[i] -= self.iN[i].dot(self.B[i].dot(cbBiN))
#		return iNm
#	def get_cache(self, key, x, f):
#		if key not in self.cache or not np.allclose(x, self.cache[key][0], rtol=1e-14, atol=0):
#			self.cache[key] = [np.array(x), np.array(f())]
#		return self.cache[key][1].copy()
#	def format_sample(self, x, amps):
#		return "%8.3f %8.3f" % tuple(x) + " %8.3f"*(len(amps))%tuple(amps/1e3)
#	def maximize(self, x0=None, verbose=False):
#		"""Find the maximum likelihood point, along with a fisher error estimate."""
#		if x0 is None:
#			x0 = self.calc_initial_value()
#		self.n  = 0
#		def f(x):
#			self.n += 1
#			t1 = time.time()
#			p, info = self.calc_log_posterior(x, return_info=True)
#			t2 = time.time()
#			if verbose:
#				print "%3d %5.2f %9.3f %s" % (self.n, t2-t1, p, self.format_sample(x, info.ahat))
#				sys.stdout.flush()
#			return p
#		x, logP, dlogP, ihess, nf, ng, w = optimize.fmin_bfgs(f, x0, self.calc_dlog_posterior, disp=False, full_output=True)
#		# The returned inverse hessian is not very reliable. Use
#		# numerical derivative instead
#		ddlogP = self.calc_ddlog_posterior_num(x)
#		x_cov  = np.linalg.inv(ddlogP)
#
#		# Get the full amps too
#		iA, arhs = self.calc_amp_eqsys(x)
#		A = utils.eigpow(iA, -1)
#		a = A.dot(arhs)
#		# Estimate the equivalent S/N
#		xtmp = x.copy(); xtmp[self.aoff:] = 0
#		logP_null = self.calc_log_posterior(xtmp)
#		sn = max(2*(logP_null-logP)-self.nparam,0)**0.5
#		# Get the gaussian errors
#		return bunch.Bunch(x=x, x_cov=x_cov, sn=sn, logP=logP, logP_null=logP, afull=a, afull_cov=A)


def find_candidates(snmap, lim=5.0, edge=0):
	"""Given a S/N ratio map, find sources with S/N above lim while avoiding the
	given amount of pixels around the edge. Returns a record array sorted by S/N,
	with the fields [sn, type, pos[2], pix[2], npix[2]]."""
	dtype  = [("sn","f"),("type","S10"),("pos","2f"),("pix","2f"),("npix","i")]
	ny,nx= snmap.shape
	mask = enmap.zeros(snmap.shape, snmap.wcs, np.bool)
	mask[edge:ny-edge,edge:nx-edge] = (snmap > lim)[edge:ny-edge,edge:nx-edge]
	labels, nlabel = ndimage.label(mask)
	res  = np.recarray(nlabel, dtype)
	if len(res) > 0:
		res.pix  = np.array(ndimage.center_of_mass(snmap**2, labels, np.arange(1,nlabel+1)))
		res.pos  = snmap.pix2sky(res.pix.T).T
		res.sn   = ndimage.maximum(snmap, labels, np.arange(1,nlabel+1))
		res.npix = ndimage.sum(snmap*0+1, labels, np.arange(1,nlabel+1))
		inds = np.argsort(res.sn[::-1])
		res = res[inds]
	return res

def prune_candidates(cands, others=None, scale=2.0, xmax=7, tol=0.1, verbose=False, other_scale=0.05,
		other_dist=1*utils.arcmin):
	"""Prune false positives caused by ringing in the filter. We assume that the
	ringing goes as 1/(1+x)**3 where x = r/scale, up to xmax beyond which it is
	zero. This is tuned to ACT beam etc.. What I really should use is the
	filter profile here, but this will do for now."""
	inds  = np.argsort(cands.sn)[::-1]
	cands = cands[inds]
	def calc_leak(x, sn_ratio): return sn_ratio/(1+x)**3*(x < xmax)
	# To avoid double-disqualification, we will loop from strongest to weakest
	ocands = cands[:1]
	if others is None:
		nother = 0
		odists = None
	else:
		# This is to support avoiding strong candidates found in any previous passes.
		# Prepend down-scaled versions of the previous candidates because we assume that
		# subtraction is not perfect.
		dummy     = np.recarray(len(others), cands.dtype)
		dummy.sn  = others.sn*other_scale
		dummy.pos = others.pos
		ocands    = np.rec.array(np.concatenate([dummy,ocands]))
		nother    = len(others)
		odists    = np.min(calc_dist(cands.pos.T[:,:,None], others.pos.T[:,None,:]),1)
	for i in range(1, len(cands)):
		if odists is not None and odists[i] < other_dist: continue
		dists = calc_dist(ocands.pos.T,cands.pos.T[:,i,None])/utils.arcmin
		leaks = calc_leak(dists/scale, ocands.sn/cands.sn[i])
		if np.max(leaks) < tol:
			ocands = np.rec.array(np.concatenate([ocands, cands[i:i+1]]))
		if verbose:
			j = np.argmax(leaks)
			cand, ocan = cands[i], ocands[j]
			print("%3d %5s %8.3f %8.3f %8.3f  leak %8.3f %3d %5s %8.3f %8.3f %8.3f" % (
					i, cand.type, cand.sn, cand.pos[0]/utils.degree, cand.pos[1]/utils.degree, leaks[j],
					j, ocan.type, ocan.sn, ocan.pos[0]/utils.degree, ocan.pos[1]/utils.degree))
	# Get rid of any prepended candidates
	ocands = ocands[nother:]
	return ocands

def format_catalogue(cat):
	"""Format an object catalogue for screen display. This prints the most important entries"""
	if cat.ndim == 0: cat = np.rec.array(cat[None])
	res = ""
	for i, c in enumerate(cat):
		res += "%5s %7.2f %7.2f" % (c.type, c.sn, c.sn0)
		res += "  %8.3f %5.3f %8.3f %5.3f" % (c.pos[0], c.dpos[0], c.pos[1], c.dpos[1])
		res += "  %5.2f %5.2f  %10.3f %7.3f" % (c.fwhm, c.dfwhm, c.amp, c.damp)
		res += "\n"
	return res

def div_nonan(a,b,fill=0):
	with utils.nowarn(): res = a/b
	res[~np.isfinite(res)] = fill
	return res

def ps2d_to_mat(ps2d, n):
	corrfun = map_ifft(ps2d+0j)/(ps2d.shape[-2]*ps2d.shape[-1])**0.5
	thumb   = corrfun_thumb(corrfun, n)
	mat     = corr_to_mat(thumb, n)
	return mat

def extract_thumb_roll(map, pix, n):
	return np.roll(np.roll(map, n//2-pix[1], -1)[...,:n], n//2-pix[0], -2)[...,:n,:]

def extract_thumb(map, pix, n):
	y1, x1 = pix[0]-n//2, pix[1]-n//2
	y2, x2 = y1+n, x1+n
	if y1 >= 0 and y2 < map.shape[-2] and x1 >= 0 and x2 < map.shape[-1]:
		return map[...,y1:y2,x1:x2].copy()
	else:
		return extract_thumb_roll(map, pix, n)

def expand_thumb(thumb, pix, shape):
	res = np.zeros(shape)
	res[...,:thumb.shape[-2],:thumb.shape[-1]] = thumb
	return np.roll(np.roll(res, -(thumb.shape[-1]//2-pix[-1]), -1), -(thumb.shape[-2]//2-pix[-2]), -2)

def corrfun_thumb(corr, n):
	tmp = np.roll(np.roll(corr, n, -1)[...,:2*n], n, -2)[...,:2*n,:]
	return np.roll(np.roll(tmp, -n, -1), -n, -2)

def corr_to_mat(corr, n):
	res = enmap.zeros([n,n,n,n],dtype=corr.dtype)
	for i in range(n):
		tmp = np.roll(corr, i, 0)[:n,:]
		for j in range(n):
			res[i,j] = np.roll(tmp, j, 1)[:,:n]
	return res

def shift_nonperiodic(a, shift, axes=None, pad=100, deriv=None):
	apad = np.pad(a, pad, "constant")
	opad = fft.shift(apad, shift, axes=axes, deriv=deriv)
	return opad[(slice(pad,-pad),)*apad.ndim]

def project_out(imat, modes, frac=1.0):
	imat  = np.asarray(imat)
	modes = np.asarray(modes)
	if modes.ndim == 1: modes = modes[:,None]
	core = modes.T.dot(imat).dot(modes)
	return imat - frac*imat.dot(modes).dot(np.linalg.solve(core, modes.T.dot(imat)))

def binvec(vec, inds):
	return np.bincount(inds, vec)
def binmat(mat, inds):
	inds = np.asarray(inds)
	nin  = mat.shape[0]
	nout = np.max(inds)+1
	inds_2d = inds[np.mgrid[:nin,:nin]].reshape(2,-1)
	bins = np.ravel_multi_index(inds_2d, (nout, nout))
	omat = np.bincount(bins, mat.reshape(-1)).reshape(nout,nout)
	return omat

def draw_emcee_stretch(scale):
	# scale pdf: 1/sqrt(z) between 1/a and a. so cdf is:
	# int_(1/a)^x z**-0.5 da = 2[z**0.5]_(1/a)^x = 2*(x**0.5 - a**-0.5)
	# normalize: (a**0.5-a**-0.5)**-1 * (x**0.5-a**-0.5)
	# inverse: ((a**0.5-a**-0.5)*p+a**-0.5)**2
	a = scale
	return (np.random.uniform(0,1)*(a**0.5-a**-0.5)+a**-0.5)**2

def log_prob_gauss_positive(mu, cov):
	"""Returns the probability that all gaussian variables with mean mu and cov cov
	will be positive."""
	mu = np.asarray(mu)
	zero = np.zeros(mu.shape)
	# logcdf is not as accurate as the log promises
	try:
		return stats.multivariate_normal.logcdf(zero, -mu, cov)
	except np.linalg.LinAlgError:
		# If we failed, try ignoring the correlations
		x = mu/np.diag(cov)**0.5
		if np.all(np.isfinite(x)):
			return np.sum([log_prob_gauss_positive_single(val) for val in x])
		else: return -np.inf

def log_prob_gauss_positive_single(x, nmax=10):
	if x > -10: return np.log(0.5*special.erfc(-x/2**0.5))
	pre  = -0.5*np.log(2*np.pi) - np.log(-x) - 0.5*x**2
	rest = 1.
	fact = 1.
	div  = 1.
	for n in xrange(1, nmax):
		fact *= -(2*n-1)
		div  *= x**2
		rest += fact/div
	res = pre + np.log(rest)
	return res

# we want an accurate log erf.
# erf(x) = 2/sqrt(pi) int^x exp(-t**2) dt
#        = 2/sqrt(pi) exp(-x**2) int^x exp(-(t**2-x**2)) dt
# y = t-x: t**2-x**2 = y**2 + 2xy,
#        = 2/sqrt(pi) exp(-x**2) [int^0 exp(-y**2) exp(-2xy) dy]

#def log_prob_gauss_positive_dmu(mu, cov):
#	# d logcdf = 1/cdf * dcdf
#	mu   = np.asarray(mu)
#	if mu.ndim > 0:
#		E, V = np.linalg.eigh(cov)
#		a    = V.T.dot(mu)
#	else:
#		a, E = mu, cov
#	# dcdf = d/da int^a dx (2pi)**-0.5 * exp(-0.5*x**2) = (2pi)**-0.5 * exp(-0.5*a**2)
#	log_dcdf = -0.5*mu.size*np.log(2*np.pi) -0.5*(a/E)**2
#	log_cdf  = log_prob_gauss_positive(mu, cov)
#	log_dlogcdf = log_dcdf - log_cdf
#	return np.exp(log_dlogcdf)
#
#def log_prob_gauss_positive_dcov_numerical(mu, cov, step=1e-8):
#	# Perform derivative numerically, since the analytical case looks tricky.
#	# But don't directly differentiate its elements, since that can be unstable.
#	# instead write Y = Eh" V'CV Eh", which will be I for C = cov and very close to
#	# I for the displaced versions. We want to perform the deriative with respect to
#	# Y, and then translate the result back.
#
#	# If d(f(AXB)) = A f'(AXB) B.
#
#	# d f(X) = d f(UYU') = U f'(UYU') U'
#
#	E, V = np.linalg.eigh(cov)
#	U  = V*E[None,:]**0.5
#	iU = V*E[None,:]**-0.5
#	def f(Y): return log_prob_gauss_positive(mu, U.dot(Y).dot(U.T))
#	return iU.T.dot(numerical_derivative(f, np.eye(len(mu)), step=step)).dot(iU)

def numerical_derivative(f, x, step=1e-8):
	x   = np.array(x, dtype=float)
	xf  = x.reshape(-1)
	res = []
	for i in range(len(xf)):
		x1 = xf.copy(); x1[i] += step; x1 = x1.reshape(x.shape)
		x2 = xf.copy(); x2[i] -= step; x2 = x2.reshape(x.shape)
		deriv = (f(x1)-f(x2))/(2*step)
		res.append(deriv)
	res = np.array(res)
	return res.reshape(x.shape + res.shape[1:])

# But we also need the derivative of the gauss positive with respect to the covariance.
# This is really nasty.

#def calc_dist(decra1, decra2):
#	diff     = decra1 - decra2
#	diff[1] *= np.cos(0.5*(decra1[0]+decra2[0]))
#	dist     = np.sum(diff**2,0)**0.5
#	return dist

def soft_prior(v, vmax, dv=0.01, deriv=False):
	with utils.nowarn():
		res = np.exp((v-vmax)/dv)
		if deriv: return res/dv
		else: return res

def pbox_out_of_bounds(pbox, shape, wcs):
	"""Check if a pbox has zero overlap with the given geometry,
	including the effect of angle wrapping."""
	yr, xr = np.sort(pbox,0).T
	# y is simple, since there is no wrapping there
	if yr[0] >= shape[-2] or yr[1] < 0: return True
	# Number of pixels around the sky
	nx = np.abs(utils.nint(360./wcs.wcs.cdelt[0]))
	# right-wrapping
	xr2 = xr - xr[0]//nx+nx
	# left-wrapping
	xr1 = xr2 - nx
	if not (xr1[0] >= shape[-1] or xr1[1] < 0): return False
	if not (xr2[0] >= shape[-1] or xr2[1] < 0): return False
	return True

#def pbox_out_of_bounds(pbox, shape, wcs):
#	pbox = np.sort(pbox,0)
#	if pbox[0,0] >= shape[-2] or pbox[1,0] <= 0: return True
#	nx = np.abs(utils.nint(360./wcs.wcs.cdelt[0]))
#	xr = pbox[:,1]-pbox[0,1]//nx*nx
#	xw = xr+nx
#	if (xr[1] <= 0 or xr[0] >= shape[-1]) and (xw[1] <= 0 or xw[0] >= shape[-1]): return True
#	return False

def calc_dist(mask):
	res   = enmap.samewcs(np.zeros(mask.shape, np.int32), mask)
	fmask = mask.reshape((-1,)+mask.shape[-2:])
	fres  = res.reshape((-1,)+res.shape[-2:])
	for m, r in zip(fmask, fres):
		if np.all(m!=0): r[:] = 0x7fffff
		else: r[:] = ndimage.distance_transform_edt(m)
	return res

def apod_mask_edge(mask, n):
	apod = enmap.zeros(mask.shape, mask.wcs, np.float32)
	for i, m in enumerate(mask.preflat):
		dist = calc_dist(m)/float(n)
		x    = np.minimum(1,dist)
		apod.preflat[i] = 0.5*(1-np.cos(np.pi*x))
	return apod

def shrink_mask(mask, n): return calc_dist(~mask)<=n
def grow_mask(mask, n): return calc_dist(mask)>n
def shrink_mask_holes(mask, n): return grow_mask(shrink_mask(mask,n),n)

def write_catalogue(fname, cat, box=None):
	hdu = fits.hdu.table.BinTableHDU(cat)
	if box is not None:
		for key, val in zip(["DEC1","RA1","DEC2","RA2"], box.reshape(-1)/utils.degree):
			hdu.header.append((key, "%12.8f" % val))
	hdu.writeto(fname, overwrite=True)

def write_catalogue_table(fname, cat):
	"""Write cataloge to fits using the astropy table interface. Does not support
	storing the bounding box."""
	table.Table(info.catalogue).write(fname, overwrite=True)

def read_catalogue(fname, return_box=False):
	hdu = fits.open(fname)[1]
	cat = np.rec.array(np.asarray(hdu.data))
	if return_box:
		box = []
		for key in ["DEC1","RA1","DEC2","RA2"]:
			box.append(float(hdu.header[key])*utils.degree)
		box = np.array(box).reshape(2,2)
		return cat, box
	else: return cat

def estimate_separable_pixwin_from_normalized_ps(ps2d):
	mask = ps2d < 2
	res  = []
	for i in range(2):
		profile  = np.sum(ps2d*mask,1-i)/np.sum(mask,1-i)
		profile /= np.percentile(profile,90)
		profile  = np.fft.fftshift(profile)
		edge     = np.where(profile >= 1)[0]
		if len(edge) == 0:
			res.append(np.full(len(profile),1.0))
			continue
		edge = edge[[0,-1]]
		profile[edge[0]:edge[1]] = 1
		profile  = np.fft.ifftshift(profile)
		# Pixel window is in signal, not power
		profile **= 0.5
		res.append(profile)
	return res<|MERGE_RESOLUTION|>--- conflicted
+++ resolved
@@ -578,12 +578,7 @@
 				try:
 					map = read_map(split.map, pbox, name=os.path.basename(split.map), cache_dir=cache_dir,dtype=dtype, read_cache=read_cache)
 					div = read_map(split.div, pbox, name=os.path.basename(split.div), cache_dir=cache_dir,dtype=dtype, read_cache=read_cache)
-<<<<<<< HEAD
-				except IOError as e:
-					continue
-=======
 				except (IOError, OSError) as e: continue
->>>>>>> 325602c4
 				map *= dataset.gain
 				div *= dataset.gain**-2
 				div[~np.isfinite(div)] = 0
